// Direct import with URL - no import map needed
import * as THREE from 'https://unpkg.com/three@0.157.0/build/three.module.js';

class Game {
    constructor() {
        // Enhanced debug mode
        this.debug = document.getElementById('debug');
        this.debug.style.display = 'block';
        this.debug.innerHTML = 'Initializing game...<br>Checking Three.js: ' + (typeof THREE !== 'undefined' ? 'OK' : 'FAILED');

        // Add a basic cube as fallback if other elements fail
        this.addFallbackCube = () => {
            this.debug.innerHTML += '<br>Adding fallback cube for visibility test';
            const geometry = new THREE.BoxGeometry(1, 1, 1);
            const material = new THREE.MeshBasicMaterial({ color: 0xff0000 });
            const cube = new THREE.Mesh(geometry, material);
            cube.position.set(0, 0, 0);
            this.scene.add(cube);
            this.renderer.render(this.scene, this.camera);
        };

        try {
            // Core setup
            this.setupCore();
            this.debug.innerHTML += '<br>Core setup complete';
            
            // Add fallback cube immediately to test rendering
            this.addFallbackCube();
            
            // Create environment with error handling
            try {
                this.createEnvironment();
                this.debug.innerHTML += '<br>Environment created';
            } catch (envError) {
                this.debug.innerHTML += `<br>Environment creation failed: ${envError.message}`;
                console.error('Environment creation failed:', envError);
            }
            
            // Create player with error handling
            try {
                this.createPlayer();
                this.debug.innerHTML += '<br>Player created';
            } catch (playerError) {
                this.debug.innerHTML += `<br>Player creation failed: ${playerError.message}`;
                console.error('Player creation failed:', playerError);
            }
            
            // Setup controls with error handling
            try {
                this.setupControls();
                this.debug.innerHTML += '<br>Controls setup complete';
            } catch (controlsError) {
                this.debug.innerHTML += `<br>Controls setup failed: ${controlsError.message}`;
                console.error('Controls setup failed:', controlsError);
            }
            
<<<<<<< HEAD
            // Setup audio with error handling
            try {
                this.setupAudio();
                this.debug.innerHTML += '<br>Rifle audio loaded and tested';
            } catch (audioError) {
                this.debug.innerHTML += `<br>Rifle audio setup failed: ${audioError.message}`;
                console.error('Rifle audio setup failed:', audioError);
            }
            
=======
>>>>>>> 67795e29
            // Hide loading screen
            const loadingScreen = document.getElementById('loadingScreen');
            if (loadingScreen) loadingScreen.style.display = 'none';
            
            // Start animation loop
            this.animate();
            
            this.debug.innerHTML += '<br>Game running - WASD to move, mouse to look';
        } catch (error) {
            console.error('Game initialization failed:', error);
            this.debug.innerHTML = `Error: ${error.message}<br>Stack: ${error.stack}`;
        }
    }
    
    setupCore() {
        // Get container
        this.container = document.getElementById('gameContainer');
        if (!this.container) throw new Error('No game container found');
        
        // Create scene
        this.scene = new THREE.Scene();
        this.scene.background = new THREE.Color(0x87CEEB); // Sky blue
        this.scene.fog = new THREE.FogExp2(0x88BBEE, 0.005); // Add fog for forest feel
        
        // Create camera - will be positioned by the player's update method
        this.camera = new THREE.PerspectiveCamera(
            70, // FOV
            window.innerWidth / window.innerHeight,
            0.1,
            1000
        );
        this.camera.position.set(0, 5, 10); // Set an initial position in case player setup fails
        
<<<<<<< HEAD
        // Create renderer
        this.renderer = new THREE.WebGLRenderer({ antialias: true });
        this.renderer.setSize(window.innerWidth, window.innerHeight);
        this.renderer.setClearColor(0x87CEEB); // Sky blue
=======
        // Create renderer with enhanced settings
        this.renderer = new THREE.WebGLRenderer({ 
            antialias: true,
            powerPreference: "high-performance",
            precision: "highp"
        });
        this.renderer.setSize(window.innerWidth, window.innerHeight);
        this.renderer.setClearColor(0x87CEEB); // Sky blue
        
        // Enable and configure shadows
>>>>>>> 67795e29
        this.renderer.shadowMap.enabled = true;
        this.renderer.shadowMap.type = THREE.PCFSoftShadowMap;
        this.renderer.physicallyCorrectLights = true;
        
        // Add output encoding for better colors
        this.renderer.outputEncoding = THREE.sRGBEncoding;
        this.renderer.toneMapping = THREE.ACESFilmicToneMapping;
        this.renderer.toneMappingExposure = 1.2;
        
        this.container.appendChild(this.renderer.domElement);

        // Do a test render to verify the renderer works
        this.renderer.render(this.scene, this.camera);
<<<<<<< HEAD
        this.debug.innerHTML += '<br>Test render complete';
        
        // Handle window resizing
        window.addEventListener('resize', () => {
            this.camera.aspect = window.innerWidth / window.innerHeight;
            this.camera.updateProjectionMatrix();
            this.renderer.setSize(window.innerWidth, window.innerHeight);
        });
    }
    
    createEnvironment() {
        // Create simple ground (no textures to minimize errors)
        const groundSize = 100;
        const groundMaterial = new THREE.MeshBasicMaterial({ color: 0x2d5a27 });
        const groundGeometry = new THREE.PlaneGeometry(groundSize, groundSize);
        this.ground = new THREE.Mesh(groundGeometry, groundMaterial);
        this.ground.rotation.x = -Math.PI / 2;
        this.scene.add(this.ground);
        
        // Add trees using basic materials (no textures)
        this.createSimpleTrees();
        
        // Add simple lighting
        this.createSimpleLighting();
    }
    
    createSimpleTrees() {
        // Create just a few simple trees
        const treeCount = 10;
        
        for (let i = 0; i < treeCount; i++) {
            const tree = new THREE.Group();
            
            // Tree trunk
            const trunkGeometry = new THREE.CylinderGeometry(0.2, 0.3, 2, 8);
            const trunkMaterial = new THREE.MeshBasicMaterial({ color: 0x8B4513 });
            const trunk = new THREE.Mesh(trunkGeometry, trunkMaterial);
            trunk.position.y = 1;
            tree.add(trunk);
            
            // Tree foliage
            const foliageGeometry = new THREE.ConeGeometry(1, 3, 8);
            const foliageMaterial = new THREE.MeshBasicMaterial({ color: 0x2E8B57 });
            const foliage = new THREE.Mesh(foliageGeometry, foliageMaterial);
            foliage.position.y = 3;
            tree.add(foliage);
            
            // Position tree in a circle pattern
            const angle = (i / treeCount) * Math.PI * 2;
            const radius = 10;
            const x = Math.cos(angle) * radius;
            const z = Math.sin(angle) * radius;
            
            tree.position.set(x, 0, z);
            this.scene.add(tree);
        }
    }
    
    createSimpleLighting() {
        // Simple directional light (no shadows)
        const directionalLight = new THREE.DirectionalLight(0xffffff, 1);
        directionalLight.position.set(5, 10, 5);
        this.scene.add(directionalLight);
        
        // Ambient light for general illumination
        const ambientLight = new THREE.AmbientLight(0x404040, 0.6);
        this.scene.add(ambientLight);
    }
    
    createPlayer() {
        // Player state
        this.playerState = {
            position: new THREE.Vector3(0, 1, 0),
            rotation: new THREE.Euler(0, 0, 0, 'YXZ'),
            moveSpeed: 0.12,
            turnSpeed: 0.02,
            moving: false,
            shooting: false,
            lastShot: 0,
            shotCooldown: 100, // milliseconds between shots
            // Jump properties
            isJumping: false,
            jumpHeight: 2.0,
            jumpSpeed: 0.15,
            jumpVelocity: 0,
            gravity: 0.008
        };
        
        // Create simple soldier model using basic materials
        this.player = new THREE.Group();
        
        // Body
        const bodyGeometry = new THREE.BoxGeometry(0.5, 0.8, 0.3);
        const bodyMaterial = new THREE.MeshBasicMaterial({ color: 0x2F4F4F }); // Dark slate gray
        const body = new THREE.Mesh(bodyGeometry, bodyMaterial);
        body.position.y = 0.4;
        this.player.add(body);
        
        // Head
        const headGeometry = new THREE.BoxGeometry(0.3, 0.3, 0.3);
        const headMaterial = new THREE.MeshBasicMaterial({ color: 0xD2B48C }); // Tan
        const head = new THREE.Mesh(headGeometry, headMaterial);
        head.position.y = 1;
        this.player.add(head);
        
        // Legs
        const legGeometry = new THREE.BoxGeometry(0.2, 0.6, 0.2);
        const legMaterial = new THREE.MeshBasicMaterial({ color: 0x2F4F4F });
        
        const leftLeg = new THREE.Mesh(legGeometry, legMaterial);
        leftLeg.position.set(0.15, -0.3, 0);
        this.player.add(leftLeg);
        
        const rightLeg = new THREE.Mesh(legGeometry, legMaterial);
        rightLeg.position.set(-0.15, -0.3, 0);
        this.player.add(rightLeg);
        
        // Arms
        const armGeometry = new THREE.BoxGeometry(0.2, 0.6, 0.2);
        const armMaterial = new THREE.MeshBasicMaterial({ color: 0x2F4F4F });
        
        const leftArm = new THREE.Mesh(armGeometry, armMaterial);
        leftArm.position.set(0.35, 0.4, 0);
        this.player.add(leftArm);
        
        const rightArm = new THREE.Mesh(armGeometry, armMaterial);
        rightArm.position.set(-0.35, 0.4, 0);
        this.player.add(rightArm);
        
        // Create rifle using basic shapes
        this.createRifle();
        
        // Position player and add to scene
        this.player.position.copy(this.playerState.position);
        this.scene.add(this.player);
        
        // Setup camera for third-person view - positioned to show player in lower left
        this.cameraOffset = new THREE.Vector3(1.5, 1.8, 5); // Offset to the right and up from player
        this.updatePlayerCamera();
        
        // Create audio for weapon
        this.setupAudio();
    }
    
=======
        this.debug.innerHTML += '<br>Test render complete with enhanced graphics';
        
        // Handle window resizing
        window.addEventListener('resize', () => {
            this.camera.aspect = window.innerWidth / window.innerHeight;
            this.camera.updateProjectionMatrix();
            this.renderer.setSize(window.innerWidth, window.innerHeight);
        });
    }
    
    createEnvironment() {
        // Create ground with better material
        const groundSize = 100;
        const groundMaterial = new THREE.MeshStandardMaterial({ 
            color: 0x2d5a27,
            roughness: 0.8,
            metalness: 0.2
        });
        const groundGeometry = new THREE.PlaneGeometry(groundSize, groundSize);
        this.ground = new THREE.Mesh(groundGeometry, groundMaterial);
        this.ground.rotation.x = -Math.PI / 2;
        this.ground.receiveShadow = true;
        this.scene.add(this.ground);
        
        // Add trees using better materials
        this.trees = [];
        this.createSimpleTrees();
        
        // Add improved log cabin
        this.createLogCabin();
        
        // Add improved lighting
        this.createSimpleLighting();
    }
    
    createSimpleTrees() {
        // Create more realistic pine trees
        const treeCount = 40;
        
        for (let i = 0; i < treeCount; i++) {
            const tree = new THREE.Group();
            
            // Tree trunk with better material
            const trunkHeight = 2 + Math.random() * 2;
            const trunkGeometry = new THREE.CylinderGeometry(0.2, 0.3, trunkHeight, 8);
            const trunkMaterial = new THREE.MeshStandardMaterial({ 
                color: 0x8B4513,
                roughness: 0.9,
                metalness: 0.1
            });
            const trunk = new THREE.Mesh(trunkGeometry, trunkMaterial);
            trunk.position.y = trunkHeight / 2;
            trunk.castShadow = true;
            trunk.receiveShadow = true;
            tree.add(trunk);
            
            // Create multiple layers of foliage for pine tree
            const foliageMaterial = new THREE.MeshStandardMaterial({ 
                color: 0x2E8B57,
                roughness: 0.8,
                metalness: 0.05
            });
            
            // Each tree gets 3-5 layers of foliage
            const foliageLayers = 3 + Math.floor(Math.random() * 2);
            const maxRadius = 1.4 + Math.random() * 0.6;
            
            for (let j = 0; j < foliageLayers; j++) {
                // Calculate position and size for this layer
                const layerHeight = 1.2 + Math.random() * 0.5;
                const layerRadius = maxRadius * (1 - j / foliageLayers * 0.4);
                
                // Create pine foliage cone
                const foliageGeometry = new THREE.ConeGeometry(layerRadius, layerHeight, 8);
                const foliage = new THREE.Mesh(foliageGeometry, foliageMaterial);
                
                // Position each cone with slight variations
                const layerPosition = trunkHeight * 0.5 + j * layerHeight * 0.7;
                foliage.position.y = layerPosition;
                
                foliage.castShadow = true;
                foliage.receiveShadow = true;
                tree.add(foliage);
            }
            
            // Position tree randomly in forest
            let validPosition = false;
            let x, z;
            
            // Keep trying until we find a valid position
            while (!validPosition) {
                validPosition = true;
                
                // Generate random position
                const radius = 15 + Math.random() * 40; // Between 15-55 units from center
                const angle = Math.random() * Math.PI * 2;
                x = Math.cos(angle) * radius;
                z = Math.sin(angle) * radius;
                
                // Ensure trees aren't too close to cabin
                if (x > -25 && x < -15 && z > -15 && z < -5) {
                    validPosition = false;
                    continue;
                }
                
                // Ensure trees aren't too close to each other
                for (const existingTree of this.trees) {
                    const dx = existingTree.position.x - x;
                    const dz = existingTree.position.z - z;
                    const distSquared = dx * dx + dz * dz;
                    
                    if (distSquared < 25) { // Min distance of 5 units between tree centers
                        validPosition = false;
                        break;
                    }
                }
            }
            
            // Randomize tree size
            const scale = 0.7 + Math.random() * 0.6; // 0.7-1.3 scale
            tree.scale.set(scale, scale, scale);
            
            // Position tree
            tree.position.set(x, 0, z);
            
            // Store tree for collision detection
            this.trees.push({
                position: new THREE.Vector3(x, 0, z),
                radius: 0.8 * scale // Collision radius
            });
            
            this.scene.add(tree);
        }
    }
    
    createLogCabin() {
        const cabin = new THREE.Group();
        
        // Cabin base/foundation
        const baseGeometry = new THREE.BoxGeometry(12, 0.5, 10);
        const stoneMaterial = new THREE.MeshStandardMaterial({ 
            color: 0x777777,
            roughness: 0.9,
            metalness: 0.1
        });
        const base = new THREE.Mesh(baseGeometry, stoneMaterial);
        base.position.y = 0.25;
        base.receiveShadow = true;
        cabin.add(base);
        
        // Log material
        const logMaterial = new THREE.MeshStandardMaterial({
            color: 0x8B4513,
            roughness: 0.8,
            metalness: 0.1
        });
        
        // Create walls using horizontal logs (cylinders)
        const wallHeight = 3;
        const logRadius = 0.2;
        const logCount = Math.floor(wallHeight / (logRadius * 2));
        
        // Function to create a log wall
        const createLogWall = (width, depth, posX, posZ, rotation) => {
            const logLength = rotation ? depth : width;
            
            for (let i = 0; i < logCount; i++) {
                const logGeometry = new THREE.CylinderGeometry(logRadius, logRadius, logLength, 8);
                const log = new THREE.Mesh(logGeometry, logMaterial);
                
                // Position log correctly
                log.position.y = (i * logRadius * 2) + logRadius + 0.5; // +0.5 for foundation height
                log.position.x = posX;
                log.position.z = posZ;
                
                // Rotate log to be horizontal and in correct orientation
                log.rotation.z = Math.PI / 2; // Make cylinder horizontal
                if (rotation) {
                    log.rotation.y = Math.PI / 2; // Rotate 90 degrees for side walls
                }
                
                log.castShadow = true;
                log.receiveShadow = true;
                cabin.add(log);
            }
        };
        
        // Front wall with door frame
        createLogWall(10, 8, 0, 4, false);
        
        // Back wall
        createLogWall(10, 8, 0, -4, false);
        
        // Left wall
        createLogWall(8, 8, 5, 0, true);
        
        // Right wall
        createLogWall(8, 8, -5, 0, true);
        
        // Create door
        const doorGeometry = new THREE.BoxGeometry(2, 2.5, 0.1);
        const doorMaterial = new THREE.MeshStandardMaterial({
            color: 0x6D4C41,
            roughness: 0.7,
            metalness: 0.2
        });
        const door = new THREE.Mesh(doorGeometry, doorMaterial);
        door.position.set(0, 1.75, 4.05);
        door.castShadow = true;
        door.receiveShadow = true;
        cabin.add(door);
        
        // Add door handle
        const handleGeometry = new THREE.SphereGeometry(0.1, 8, 8);
        const handleMaterial = new THREE.MeshStandardMaterial({
            color: 0xB87333,
            roughness: 0.5,
            metalness: 0.7
        });
        const handle = new THREE.Mesh(handleGeometry, handleMaterial);
        handle.position.set(0.6, 1.5, 4.11);
        cabin.add(handle);
        
        // Create windows
        const createWindow = (posX, posZ, rotY) => {
            // Window frame
            const frameGeometry = new THREE.BoxGeometry(1.5, 1.5, 0.1);
            const frameMaterial = new THREE.MeshStandardMaterial({
                color: 0x6D4C41,
                roughness: 0.7,
                metalness: 0.2
            });
            const frame = new THREE.Mesh(frameGeometry, frameMaterial);
            frame.position.set(posX, 2, posZ);
            frame.rotation.y = rotY;
            frame.castShadow = true;
            frame.receiveShadow = true;
            cabin.add(frame);
            
            // Window glass
            const glassGeometry = new THREE.BoxGeometry(1.2, 1.2, 0.05);
            const glassMaterial = new THREE.MeshStandardMaterial({
                color: 0xD4F1F9,
                roughness: 0.2,
                metalness: 0.8,
                transparent: true,
                opacity: 0.6
            });
            const glass = new THREE.Mesh(glassGeometry, glassMaterial);
            glass.position.set(posX, 2, posZ);
            if (rotY === 0) {
                glass.position.z += 0.04;
            } else {
                glass.position.x += 0.04;
            }
            glass.rotation.y = rotY;
            cabin.add(glass);
        };
        
        // Add windows to each wall
        createWindow(-3, 4.05, 0); // Front
        createWindow(3, 4.05, 0);  // Front
        createWindow(0, -4.05, 0); // Back
        createWindow(5.05, 2, Math.PI/2); // Left
        createWindow(5.05, -2, Math.PI/2); // Left
        createWindow(-5.05, 0, Math.PI/2); // Right
        
        // Create roof with better structure
        const roofMaterial = new THREE.MeshStandardMaterial({
            color: 0x8B0000,
            roughness: 0.7,
            metalness: 0.1
        });
        
        // Create sloped roof
        const roofGeometry = new THREE.BoxGeometry(13, 0.5, 12);
        
        // First roof panel
        const roof1 = new THREE.Mesh(roofGeometry, roofMaterial);
        roof1.position.y = wallHeight + 1;
        roof1.rotation.z = Math.PI * 0.15;
        roof1.position.x = -1.5;
        roof1.castShadow = true;
        roof1.receiveShadow = true;
        cabin.add(roof1);
        
        // Second roof panel
        const roof2 = new THREE.Mesh(roofGeometry, roofMaterial);
        roof2.position.y = wallHeight + 1;
        roof2.rotation.z = -Math.PI * 0.15;
        roof2.position.x = 1.5;
        roof2.castShadow = true;
        roof2.receiveShadow = true;
        cabin.add(roof2);
        
        // Chimney
        const chimneyGeometry = new THREE.BoxGeometry(1, 3, 1);
        const chimney = new THREE.Mesh(chimneyGeometry, stoneMaterial);
        chimney.position.set(-3.5, wallHeight + 2.5, -2);
        chimney.castShadow = true;
        chimney.receiveShadow = true;
        cabin.add(chimney);
        
        // Position cabin
        cabin.position.set(-20, 0, -10);
        this.scene.add(cabin);
        
        // Store cabin for collision detection
        this.cabin = {
            position: new THREE.Vector3(-20, 0, -10),
            size: new THREE.Vector3(12, wallHeight, 10)
        };
    }
    
    createSimpleLighting() {
        // Main directional light (sun)
        const directionalLight = new THREE.DirectionalLight(0xfffaf0, 1.2);
        directionalLight.position.set(20, 30, 20);
        directionalLight.castShadow = true;
        
        // Improve shadow quality
        directionalLight.shadow.mapSize.width = 2048;
        directionalLight.shadow.mapSize.height = 2048;
        directionalLight.shadow.camera.near = 0.5;
        directionalLight.shadow.camera.far = 100;
        directionalLight.shadow.camera.left = -50;
        directionalLight.shadow.camera.right = 50;
        directionalLight.shadow.camera.top = 50;
        directionalLight.shadow.camera.bottom = -50;
        directionalLight.shadow.bias = -0.0005;
        
        this.scene.add(directionalLight);
        
        // Secondary fill light
        const fillLight = new THREE.DirectionalLight(0xc7e5ff, 0.5);
        fillLight.position.set(-20, 20, -20);
        this.scene.add(fillLight);
        
        // Ambient light for general illumination - warmer tone
        const ambientLight = new THREE.AmbientLight(0x909fb9, 0.4);
        this.scene.add(ambientLight);
        
        // Add subtle hemisphere light
        const hemisphereLight = new THREE.HemisphereLight(0x87ceeb, 0x362c12, 0.4);
        this.scene.add(hemisphereLight);
    }
    
    createPlayer() {
        // Player state
        this.playerState = {
            position: new THREE.Vector3(0, 1, 0),
            rotation: new THREE.Euler(0, 0, 0, 'YXZ'),
            moveSpeed: 0.12,
            turnSpeed: 0.02,
            moving: false,
            shooting: false,
            lastShot: 0,
            shotCooldown: 100, // milliseconds between shots
            // Jump properties
            isJumping: false,
            jumpHeight: 2.0,
            jumpSpeed: 0.15,
            jumpVelocity: 0,
            gravity: 0.008
        };
        
        // Create simple soldier model using basic materials
        this.player = new THREE.Group();
        
        // Body
        const bodyGeometry = new THREE.BoxGeometry(0.5, 0.8, 0.3);
        const bodyMaterial = new THREE.MeshBasicMaterial({ color: 0x2F4F4F }); // Dark slate gray
        const body = new THREE.Mesh(bodyGeometry, bodyMaterial);
        body.position.y = 0.4;
        this.player.add(body);
        
        // Head
        const headGeometry = new THREE.BoxGeometry(0.3, 0.3, 0.3);
        const headMaterial = new THREE.MeshBasicMaterial({ color: 0xD2B48C }); // Tan
        const head = new THREE.Mesh(headGeometry, headMaterial);
        head.position.y = 1;
        this.player.add(head);
        
        // Legs
        const legGeometry = new THREE.BoxGeometry(0.2, 0.6, 0.2);
        const legMaterial = new THREE.MeshBasicMaterial({ color: 0x2F4F4F });
        
        const leftLeg = new THREE.Mesh(legGeometry, legMaterial);
        leftLeg.position.set(0.15, -0.3, 0);
        this.player.add(leftLeg);
        
        const rightLeg = new THREE.Mesh(legGeometry, legMaterial);
        rightLeg.position.set(-0.15, -0.3, 0);
        this.player.add(rightLeg);
        
        // Arms
        const armGeometry = new THREE.BoxGeometry(0.2, 0.6, 0.2);
        const armMaterial = new THREE.MeshBasicMaterial({ color: 0x2F4F4F });
        
        const leftArm = new THREE.Mesh(armGeometry, armMaterial);
        leftArm.position.set(0.35, 0.4, 0);
        this.player.add(leftArm);
        
        const rightArm = new THREE.Mesh(armGeometry, armMaterial);
        rightArm.position.set(-0.35, 0.4, 0);
        this.player.add(rightArm);
        
        // Create rifle using basic shapes
        this.createRifle();
        
        // Position player and add to scene
        this.player.position.copy(this.playerState.position);
        this.scene.add(this.player);
        
        // Setup camera for third-person view
        this.cameraOffset = new THREE.Vector3(0, 1.8, 5); // Directly behind and above player
        this.updatePlayerCamera();
        
        // Create audio for weapon
        this.setupAudio();
    }
    
    createRifle() {
        const rifle = new THREE.Group();
        
        // Rifle body
        const rifleBodyGeometry = new THREE.BoxGeometry(0.1, 0.1, 0.8);
        const rifleMaterial = new THREE.MeshBasicMaterial({ color: 0x000000 });
        const rifleBody = new THREE.Mesh(rifleBodyGeometry, rifleMaterial);
        rifle.add(rifleBody);
        
        // Rifle barrel
        const barrelGeometry = new THREE.CylinderGeometry(0.03, 0.03, 0.6, 8);
        const barrel = new THREE.Mesh(barrelGeometry, rifleMaterial);
        barrel.rotation.x = Math.PI / 2;
        barrel.position.z = 0.6;
        rifle.add(barrel);
        
        // Rifle stock
        const stockGeometry = new THREE.BoxGeometry(0.1, 0.15, 0.4);
        const stockMaterial = new THREE.MeshBasicMaterial({ color: 0x8B4513 });
        const stock = new THREE.Mesh(stockGeometry, stockMaterial);
        stock.position.z = -0.4;
        rifle.add(stock);
        
        // Rifle sight
        const sightGeometry = new THREE.BoxGeometry(0.05, 0.08, 0.05);
        const sight = new THREE.Mesh(sightGeometry, rifleMaterial);
        sight.position.y = 0.08;
        sight.position.z = 0.1;
        rifle.add(sight);
        
        // Muzzle flash (initially invisible)
        const muzzleGeometry = new THREE.ConeGeometry(0.08, 0.2, 8);
        const muzzleMaterial = new THREE.MeshBasicMaterial({ 
            color: 0xFFFF00, 
            transparent: true,
            opacity: 0.8
        });
        this.muzzleFlash = new THREE.Mesh(muzzleGeometry, muzzleMaterial);
        this.muzzleFlash.position.z = 0.9;
        this.muzzleFlash.rotation.x = Math.PI / 2;
        this.muzzleFlash.visible = false;
        rifle.add(this.muzzleFlash);
        
        // Position the rifle in player's hands
        rifle.position.set(0.3, 0.4, 0.3);
        this.player.add(rifle);
        this.rifle = rifle;
    }
    
    setupAudio() {
        // Create audio listener and attach to camera
        this.listener = new THREE.AudioListener();
        this.camera.add(this.listener);
        
        // Create the rifle sound
        this.rifleSound = new THREE.Audio(this.listener);
        
        // Load sound file - using a more powerful rifle sound
        const audioURL = 'https://freesound.org/data/previews/362/362046_5349517-lq.mp3'; // M4A1 rifle sound
        
        // Create audio loader and load sound
        const audioLoader = new THREE.AudioLoader();
        audioLoader.load(
            audioURL,
            (buffer) => {
                this.rifleSound.setBuffer(buffer);
                this.rifleSound.setVolume(0.7); // Increased volume
                this.rifleSound.setPlaybackRate(1);
                
                // Add reverb effect for outdoor echo
                const convolver = this.listener.context.createConvolver();
                
                // Create dynamic compressor for better sound
                const compressor = this.listener.context.createDynamicsCompressor();
                compressor.threshold.setValueAtTime(-50, this.listener.context.currentTime);
                compressor.knee.setValueAtTime(40, this.listener.context.currentTime);
                compressor.ratio.setValueAtTime(12, this.listener.context.currentTime);
                compressor.attack.setValueAtTime(0, this.listener.context.currentTime);
                compressor.release.setValueAtTime(0.25, this.listener.context.currentTime);
                
                this.rifleSound.setFilter(compressor);
                
                this.debug.innerHTML += '<br>Enhanced rifle audio loaded';
            },
            (xhr) => {
                this.debug.innerHTML = `Audio ${(xhr.loaded / xhr.total * 100).toFixed(2)}% loaded`;
            },
            (error) => {
                console.error('Audio loading error:', error);
                this.debug.innerHTML += '<br>Audio loading error: ' + error.message;
                
                // Try fallback audio
                const fallbackURL = 'https://assets.codepen.io/21542/Gun%2BShotgun.mp3';
                audioLoader.load(fallbackURL, (buffer) => {
                    this.rifleSound.setBuffer(buffer);
                    this.rifleSound.setVolume(0.7);
                });
            }
        );
    }
    
>>>>>>> 67795e29
    setupControls() {
        // Movement
        this.moveState = {
            forward: false,
            backward: false,
            left: false,
<<<<<<< HEAD
            right: false
=======
            right: false,
            jump: false
>>>>>>> 67795e29
        };
        
        // Keyboard controls
        document.addEventListener('keydown', (e) => {
            switch(e.code) {
                case 'KeyW': this.moveState.forward = true; break;
                case 'KeyS': this.moveState.backward = true; break;
                case 'KeyA': this.moveState.left = true; break;
                case 'KeyD': this.moveState.right = true; break;
<<<<<<< HEAD
=======
                case 'Space': this.jump(); break; // Trigger jump on spacebar
>>>>>>> 67795e29
            }
        });
        
        document.addEventListener('keyup', (e) => {
            switch(e.code) {
                case 'KeyW': this.moveState.forward = false; break;
                case 'KeyS': this.moveState.backward = false; break;
                case 'KeyA': this.moveState.left = false; break;
                case 'KeyD': this.moveState.right = false; break;
            }
        });
        
        // Mouse controls
        this.container.addEventListener('click', () => {
            this.container.requestPointerLock();
<<<<<<< HEAD
        });
        
        document.addEventListener('mousemove', (e) => {
            if (document.pointerLockElement === this.container) {
                // Rotate player with mouse
                this.playerState.rotation.y -= e.movementX * 0.002;
                
                // Adjust camera height with vertical mouse
                this.cameraOffset.y = Math.max(1, Math.min(4, this.cameraOffset.y - e.movementY * 0.01));
            }
        });
    }
    
    updatePlayer() {
        // Calculate movement
        const direction = new THREE.Vector3(0, 0, 0);
        
        if (this.moveState.forward) direction.z -= 1;
        if (this.moveState.backward) direction.z += 1;
        if (this.moveState.left) direction.x -= 1;
        if (this.moveState.right) direction.x += 1;
        
        this.playerState.moving = direction.length() > 0;
        
        if (this.playerState.moving) {
            // Normalize direction vector and apply rotation
            direction.normalize();
            direction.applyEuler(this.playerState.rotation);
            
            // Update position
            this.playerState.position.add(direction.multiplyScalar(this.playerState.moveSpeed));
            
            // Update player mesh position and rotation
            this.player.position.copy(this.playerState.position);
            this.player.rotation.y = this.playerState.rotation.y;
            
            // Animate legs when moving
            this.animatePlayerLegs();
        } else {
            // Reset leg positions when not moving
            this.resetPlayerLegs();
        }
        
        // Update camera
        this.updatePlayerCamera();
    }
    
    animatePlayerLegs() {
        const time = performance.now() * 0.005;
        const leftLeg = this.player.children.find(child => child.position.x === 0.15 && child.position.y === -0.3);
        const rightLeg = this.player.children.find(child => child.position.x === -0.15 && child.position.y === -0.3);
        
        if (leftLeg && rightLeg) {
            leftLeg.rotation.x = Math.sin(time) * 0.4;
            rightLeg.rotation.x = Math.sin(time + Math.PI) * 0.4;
        }
    }
    
    resetPlayerLegs() {
        const leftLeg = this.player.children.find(child => child.position.x === 0.15 && child.position.y === -0.3);
        const rightLeg = this.player.children.find(child => child.position.x === -0.15 && child.position.y === -0.3);
        
        if (leftLeg && rightLeg) {
            leftLeg.rotation.x = 0;
            rightLeg.rotation.x = 0;
        }
    }
    
    updatePlayerCamera() {
        // Position camera with offset to keep player in the lower left
        const cameraOffset = this.cameraOffset.clone();
        cameraOffset.applyAxisAngle(new THREE.Vector3(0, 1, 0), this.playerState.rotation.y);
        
        const targetPosition = this.playerState.position.clone().add(cameraOffset);
        this.camera.position.copy(targetPosition);
        
        // Calculate a target point in front of the player
        // This will be where the crosshair is positioned
        const forwardDirection = new THREE.Vector3(0, 0, -1);
        forwardDirection.applyAxisAngle(new THREE.Vector3(0, 1, 0), this.playerState.rotation.y);
        forwardDirection.multiplyScalar(20); // Look 20 units ahead
        
        // Create the look target in front of the player
        const lookTarget = this.playerState.position.clone().add(forwardDirection);
        lookTarget.y += 1.0; // Adjust height to match player's eye level
        
        // Add a slight offset to the look target to shift the player left and down in the view
        lookTarget.x += 0.5; // Shift the target right to move player left in view
        lookTarget.y -= 0.3; // Shift the target up to move player down in view
        
        // Have the camera look at this target (this is where the crosshair is)
        this.camera.lookAt(lookTarget);
        
        // Update rifle to point at the center of screen/crosshair (which is our look target)
        if (this.rifle) {
            // Reset the rifle's local rotation
            this.rifle.rotation.set(0, 0, 0);
            
            // Calculate the direction vector from the player to the look target
            const rifleDirection = lookTarget.clone().sub(this.playerState.position);
            rifleDirection.normalize();
            
            // Position the rifle in the player's hand but pointed at the crosshair
            // Convert the world direction to a local rotation for the rifle
            const rifleRotation = new THREE.Euler(0, 0, 0, 'YXZ');
            
            // Calculate the angle between the player's forward direction and the rifle direction
            const yAngle = Math.atan2(rifleDirection.x, rifleDirection.z);
            
            // Apply the calculated rotation
            this.rifle.rotation.y = yAngle;
            
            // Pitch the rifle up/down to aim at the crosshair's height
            const xzDistance = Math.sqrt(rifleDirection.x * rifleDirection.x + rifleDirection.z * rifleDirection.z);
            const xAngle = -Math.atan2(rifleDirection.y, xzDistance);
            this.rifle.rotation.x = xAngle;
            
            // Position the rifle in the player's right hand
            this.rifle.position.set(0.3, 0.4, 0.3);
=======
        });
        
        document.addEventListener('mousemove', (e) => {
            if (document.pointerLockElement === this.container) {
                // Rotate player with mouse
                this.playerState.rotation.y -= e.movementX * 0.002;
                
                // Limit up/down camera movement
                const verticalLook = e.movementY * 0.002;
                // Adjust height slightly based on vertical look, but keep it constrained
                this.cameraOffset.y = Math.max(1.4, Math.min(2.2, this.cameraOffset.y - verticalLook));
            }
        });
        
        // Shooting controls
        document.addEventListener('mousedown', (e) => {
            if (e.button === 0) { // Left click
                this.playerState.shooting = true;
                this.shoot();
            }
        });
        
        document.addEventListener('mouseup', (e) => {
            if (e.button === 0) { // Left click release
                this.playerState.shooting = false;
            }
        });
    }
    
    shoot() {
        // Check cooldown
        const now = performance.now();
        if (now - this.playerState.lastShot < this.playerState.shotCooldown) {
            return;
        }
        
        this.playerState.lastShot = now;
        
        // Play sound
        if (this.rifleSound && this.rifleSound.isPlaying) {
            this.rifleSound.stop();
        }
        if (this.rifleSound && this.rifleSound.buffer) {
            this.rifleSound.play();
        }
        
        // Show muzzle flash
        if (this.muzzleFlash) {
            this.muzzleFlash.visible = true;
            setTimeout(() => {
                this.muzzleFlash.visible = false;
            }, 50);
        }
    }
    
    jump() {
        // Only allow jumping if the player is on the ground
        if (!this.playerState.isJumping && this.playerState.position.y <= 1.01) {
            this.playerState.isJumping = true;
            this.playerState.jumpVelocity = this.playerState.jumpSpeed;
        }
    }
    
    updatePlayer() {
        // Calculate movement
        const direction = new THREE.Vector3(0, 0, 0);
        
        if (this.moveState.forward) direction.z -= 1;
        if (this.moveState.backward) direction.z += 1;
        if (this.moveState.left) direction.x -= 1;
        if (this.moveState.right) direction.x += 1;
        
        this.playerState.moving = direction.length() > 0;
        
        // Handle horizontal movement
        if (this.playerState.moving) {
            // Normalize direction vector and apply rotation
            direction.normalize();
            direction.applyEuler(this.playerState.rotation);
            
            // Calculate new position but don't apply it yet
            const movement = direction.multiplyScalar(this.playerState.moveSpeed);
            const newPosition = this.playerState.position.clone();
            newPosition.x += movement.x;
            newPosition.z += movement.z;
            
            // Check for collisions before applying movement
            if (!this.checkCollisions(newPosition)) {
                // No collision, apply movement
                this.playerState.position.copy(newPosition);
            }
            
            // Update player mesh rotation
            this.player.rotation.y = this.playerState.rotation.y;
            
            // Animate legs when moving
            this.animatePlayerLegs();
        } else {
            // Reset leg positions when not moving
            this.resetPlayerLegs();
>>>>>>> 67795e29
        }
    }
    
    setupAudio() {
        // Create audio listener and attach to camera
        this.listener = new THREE.AudioListener();
        this.camera.add(this.listener);
        
<<<<<<< HEAD
        // Create the rifle sound
        this.rifleSound = new THREE.Audio(this.listener);
        
        // Load sound file - using a more reliable rifle sound URL
        const audioURL = 'https://assets.codepen.io/21542/Gun%2BShotgun.mp3'; // Use more reliable source as primary
        
        // Create audio loader and load sound
        const audioLoader = new THREE.AudioLoader();
        audioLoader.load(
            audioURL,
            (buffer) => {
                this.rifleSound.setBuffer(buffer);
                this.rifleSound.setVolume(1.0); // Increased volume to maximum
                this.rifleSound.setPlaybackRate(1.2); // Slightly faster for more impact
                
                // Create dynamic compressor for better sound
                const compressor = this.listener.context.createDynamicsCompressor();
                compressor.threshold.setValueAtTime(-50, this.listener.context.currentTime);
                compressor.knee.setValueAtTime(40, this.listener.context.currentTime);
                compressor.ratio.setValueAtTime(12, this.listener.context.currentTime);
                compressor.attack.setValueAtTime(0, this.listener.context.currentTime);
                compressor.release.setValueAtTime(0.25, this.listener.context.currentTime);
                
                this.rifleSound.setFilter(compressor);
                
                // Test the sound on load to ensure it works
                if (this.rifleSound.buffer) {
                    this.rifleSound.play();
                    console.log("Playing test rifle sound");
                }
                
                this.debug.innerHTML += '<br>Rifle audio loaded and tested';
            },
            (xhr) => {
                this.debug.innerHTML = `Audio ${(xhr.loaded / xhr.total * 100).toFixed(2)}% loaded`;
            },
            (error) => {
                console.error('Audio loading error:', error);
                this.debug.innerHTML += '<br>Audio loading error: ' + error.message;
                
                // Try fallback audio
                const fallbackURL = 'https://freesound.org/data/previews/362/362046_5349517-lq.mp3';
                audioLoader.load(fallbackURL, (buffer) => {
                    this.rifleSound.setBuffer(buffer);
                    this.rifleSound.setVolume(1.0);
                    
                    // Test the sound on load to ensure it works
                    if (this.rifleSound.buffer) {
                        this.rifleSound.play();
                    }
                });
            }
        );
=======
        // Handle jumping and gravity
        if (this.playerState.isJumping) {
            // Apply jump velocity
            this.playerState.position.y += this.playerState.jumpVelocity;
            
            // Apply gravity to reduce jump velocity
            this.playerState.jumpVelocity -= this.playerState.gravity;
            
            // Check if player has landed
            if (this.playerState.position.y <= 1 && this.playerState.jumpVelocity < 0) {
                this.playerState.position.y = 1; // Reset to ground level
                this.playerState.isJumping = false;
                this.playerState.jumpVelocity = 0;
            }
        }
        
        // Update player mesh position
        this.player.position.copy(this.playerState.position);
        
        // Update camera
        this.updatePlayerCamera();
        
        // Handle continuous shooting
        if (this.playerState.shooting) {
            this.shoot();
        }
    }
    
    animatePlayerLegs() {
        const time = performance.now() * 0.005;
        const leftLeg = this.player.children.find(child => child.position.x === 0.15 && child.position.y === -0.3);
        const rightLeg = this.player.children.find(child => child.position.x === -0.15 && child.position.y === -0.3);
        
        if (leftLeg && rightLeg) {
            leftLeg.rotation.x = Math.sin(time) * 0.4;
            rightLeg.rotation.x = Math.sin(time + Math.PI) * 0.4;
        }
    }
    
    resetPlayerLegs() {
        const leftLeg = this.player.children.find(child => child.position.x === 0.15 && child.position.y === -0.3);
        const rightLeg = this.player.children.find(child => child.position.x === -0.15 && child.position.y === -0.3);
        
        if (leftLeg && rightLeg) {
            leftLeg.rotation.x = 0;
            rightLeg.rotation.x = 0;
        }
    }
    
    updatePlayerCamera() {
        // Position camera directly behind player
        const cameraOffset = this.cameraOffset.clone();
        cameraOffset.applyAxisAngle(new THREE.Vector3(0, 1, 0), this.playerState.rotation.y);
        
        const targetPosition = this.playerState.position.clone().add(cameraOffset);
        this.camera.position.copy(targetPosition);
        
        // Look directly at the player's back
        const lookTarget = this.playerState.position.clone();
        lookTarget.y += 1.0; // Look at player's upper back/head level
        
        this.camera.lookAt(lookTarget);
        
        // Update rifle to point at center of screen/crosshair
        if (this.rifle) {
            // Get direction from camera to center of screen
            const cameraDirection = new THREE.Vector3();
            this.camera.getWorldDirection(cameraDirection);
            
            // Calculate angle between player's forward direction and camera direction
            const playerForward = new THREE.Vector3(0, 0, -1).applyAxisAngle(new THREE.Vector3(0, 1, 0), this.playerState.rotation.y);
            
            // Adjust rifle to point toward camera direction
            this.rifle.rotation.y = this.playerState.rotation.y;
            
            // Slightly adjust the rifle position based on player's rotation
            const rightHandPos = new THREE.Vector3(0.3, 0.4, 0.3);
            this.rifle.position.copy(rightHandPos);
        }
>>>>>>> 67795e29
    }
    
    animate() {
        requestAnimationFrame(() => this.animate());
        
        try {
            // Update player
            this.updatePlayer();
            
            // Render scene
            this.renderer.render(this.scene, this.camera);
        } catch (animateError) {
            console.error('Animation error:', animateError);
            this.debug.innerHTML += `<br>Animation error: ${animateError.message}`;
        }
    }

<<<<<<< HEAD
    shoot() {
        // Check cooldown
        const now = performance.now();
        if (now - this.playerState.lastShot < this.playerState.shotCooldown) {
            return;
        }
        
        this.playerState.lastShot = now;
        
        // Play sound - using more robust sound playback code
        if (this.rifleSound) {
            // Stop any currently playing sound
            if (this.rifleSound.isPlaying) {
                this.rifleSound.stop();
            }
            
            // Play the sound with a slight delay to ensure it's ready
            if (this.rifleSound.buffer) {
                // Clone the sound for overlapping shots
                const soundClone = this.rifleSound.clone();
                soundClone.setVolume(1.0);
                soundClone.play();
                
                // Log to debug
                console.log("Playing rifle sound");
            } else {
                console.warn("Rifle sound buffer not loaded yet");
            }
        } else {
            console.warn("Rifle sound not initialized");
        }
        
        // Show muzzle flash
        if (this.muzzleFlash) {
            this.muzzleFlash.visible = true;
            setTimeout(() => {
                this.muzzleFlash.visible = false;
            }, 50);
        }
=======
    // Add a method to check for collisions
    checkCollisions(position) {
        // Check collisions with trees
        for (const tree of this.trees) {
            const dx = tree.position.x - position.x;
            const dz = tree.position.z - position.z;
            const distSquared = dx * dx + dz * dz;
            
            if (distSquared < tree.radius * tree.radius) {
                return true; // Collision detected
            }
        }
        
        // Check collision with cabin
        if (this.cabin) {
            const cabinPos = this.cabin.position;
            const cabinSize = this.cabin.size;
            
            // Check if player is inside cabin bounds (rectangular collision)
            if (
                position.x > cabinPos.x - cabinSize.x/2 && position.x < cabinPos.x + cabinSize.x/2 &&
                position.z > cabinPos.z - cabinSize.z/2 && position.z < cabinPos.z + cabinSize.z/2
            ) {
                return true; // Collision with cabin
            }
        }
        
        return false; // No collision
>>>>>>> 67795e29
    }
}

// Create game instance when page loads
window.addEventListener('DOMContentLoaded', () => {
    try {
        window.game = new Game(); // Store in global scope for debugging
    } catch (error) {
        console.error('Failed to start game:', error);
        const debug = document.getElementById('debug');
        if (debug) {
            debug.style.display = 'block';
            debug.innerHTML = `Failed to start game: ${error.message}<br>Stack: ${error.stack}`;
        }
    }
}); <|MERGE_RESOLUTION|>--- conflicted
+++ resolved
@@ -54,7 +54,6 @@
                 console.error('Controls setup failed:', controlsError);
             }
             
-<<<<<<< HEAD
             // Setup audio with error handling
             try {
                 this.setupAudio();
@@ -64,8 +63,6 @@
                 console.error('Rifle audio setup failed:', audioError);
             }
             
-=======
->>>>>>> 67795e29
             // Hide loading screen
             const loadingScreen = document.getElementById('loadingScreen');
             if (loadingScreen) loadingScreen.style.display = 'none';
@@ -99,12 +96,6 @@
         );
         this.camera.position.set(0, 5, 10); // Set an initial position in case player setup fails
         
-<<<<<<< HEAD
-        // Create renderer
-        this.renderer = new THREE.WebGLRenderer({ antialias: true });
-        this.renderer.setSize(window.innerWidth, window.innerHeight);
-        this.renderer.setClearColor(0x87CEEB); // Sky blue
-=======
         // Create renderer with enhanced settings
         this.renderer = new THREE.WebGLRenderer({ 
             antialias: true,
@@ -115,7 +106,6 @@
         this.renderer.setClearColor(0x87CEEB); // Sky blue
         
         // Enable and configure shadows
->>>>>>> 67795e29
         this.renderer.shadowMap.enabled = true;
         this.renderer.shadowMap.type = THREE.PCFSoftShadowMap;
         this.renderer.physicallyCorrectLights = true;
@@ -129,8 +119,7 @@
 
         // Do a test render to verify the renderer works
         this.renderer.render(this.scene, this.camera);
-<<<<<<< HEAD
-        this.debug.innerHTML += '<br>Test render complete';
+        this.debug.innerHTML += '<br>Test render complete with enhanced graphics';
         
         // Handle window resizing
         window.addEventListener('resize', () => {
@@ -141,62 +130,424 @@
     }
     
     createEnvironment() {
-        // Create simple ground (no textures to minimize errors)
+        // Create ground with better material
         const groundSize = 100;
-        const groundMaterial = new THREE.MeshBasicMaterial({ color: 0x2d5a27 });
+        const groundMaterial = new THREE.MeshStandardMaterial({ 
+            color: 0x2d5a27,
+            roughness: 0.8,
+            metalness: 0.2
+        });
         const groundGeometry = new THREE.PlaneGeometry(groundSize, groundSize);
         this.ground = new THREE.Mesh(groundGeometry, groundMaterial);
         this.ground.rotation.x = -Math.PI / 2;
+        this.ground.receiveShadow = true;
         this.scene.add(this.ground);
         
-        // Add trees using basic materials (no textures)
+        // Add trees using better materials
+        this.trees = [];
         this.createSimpleTrees();
         
-        // Add simple lighting
+        // Add improved log cabin
+        this.createLogCabin();
+        
+        // Add improved lighting
         this.createSimpleLighting();
     }
     
     createSimpleTrees() {
-        // Create just a few simple trees
-        const treeCount = 10;
+        // Create more realistic pine trees
+        const treeCount = 40;
         
         for (let i = 0; i < treeCount; i++) {
             const tree = new THREE.Group();
             
-            // Tree trunk
-            const trunkGeometry = new THREE.CylinderGeometry(0.2, 0.3, 2, 8);
-            const trunkMaterial = new THREE.MeshBasicMaterial({ color: 0x8B4513 });
+            // Tree trunk with better material
+            const trunkHeight = 2 + Math.random() * 2;
+            const trunkGeometry = new THREE.CylinderGeometry(0.2, 0.3, trunkHeight, 8);
+            const trunkMaterial = new THREE.MeshStandardMaterial({ 
+                color: 0x8B4513,
+                roughness: 0.9,
+                metalness: 0.1
+            });
             const trunk = new THREE.Mesh(trunkGeometry, trunkMaterial);
-            trunk.position.y = 1;
+            trunk.position.y = trunkHeight / 2;
+            trunk.castShadow = true;
+            trunk.receiveShadow = true;
             tree.add(trunk);
             
-            // Tree foliage
-            const foliageGeometry = new THREE.ConeGeometry(1, 3, 8);
-            const foliageMaterial = new THREE.MeshBasicMaterial({ color: 0x2E8B57 });
-            const foliage = new THREE.Mesh(foliageGeometry, foliageMaterial);
-            foliage.position.y = 3;
-            tree.add(foliage);
-            
-            // Position tree in a circle pattern
-            const angle = (i / treeCount) * Math.PI * 2;
-            const radius = 10;
-            const x = Math.cos(angle) * radius;
-            const z = Math.sin(angle) * radius;
-            
+            // Create multiple layers of foliage for pine tree
+            const foliageMaterial = new THREE.MeshStandardMaterial({ 
+                color: 0x2E8B57,
+                roughness: 0.8,
+                metalness: 0.05
+            });
+            
+            // Each tree gets 3-5 layers of foliage
+            const foliageLayers = 3 + Math.floor(Math.random() * 2);
+            const maxRadius = 1.4 + Math.random() * 0.6;
+            
+            for (let j = 0; j < foliageLayers; j++) {
+                // Calculate position and size for this layer
+                const layerHeight = 1.2 + Math.random() * 0.5;
+                const layerRadius = maxRadius * (1 - j / foliageLayers * 0.4);
+                
+                // Create pine foliage cone
+                const foliageGeometry = new THREE.ConeGeometry(layerRadius, layerHeight, 8);
+                const foliage = new THREE.Mesh(foliageGeometry, foliageMaterial);
+                
+                // Position each cone with slight variations
+                const layerPosition = trunkHeight * 0.5 + j * layerHeight * 0.7;
+                foliage.position.y = layerPosition;
+                
+                foliage.castShadow = true;
+                foliage.receiveShadow = true;
+                tree.add(foliage);
+            }
+            
+            // Position tree randomly in forest
+            let validPosition = false;
+            let x, z;
+            
+            // Keep trying until we find a valid position
+            while (!validPosition) {
+                validPosition = true;
+                
+                // Generate random position
+                const radius = 15 + Math.random() * 40; // Between 15-55 units from center
+                const angle = Math.random() * Math.PI * 2;
+                x = Math.cos(angle) * radius;
+                z = Math.sin(angle) * radius;
+                
+                // Ensure trees aren't too close to cabin
+                if (x > -25 && x < -15 && z > -15 && z < -5) {
+                    validPosition = false;
+                    continue;
+                }
+                
+                // Ensure trees aren't too close to each other
+                for (const existingTree of this.trees) {
+                    const dx = existingTree.position.x - x;
+                    const dz = existingTree.position.z - z;
+                    const distSquared = dx * dx + dz * dz;
+                    
+                    if (distSquared < 25) { // Min distance of 5 units between tree centers
+                        validPosition = false;
+                        break;
+                    }
+                }
+            }
+            
+            // Randomize tree size
+            const scale = 0.7 + Math.random() * 0.6; // 0.7-1.3 scale
+            tree.scale.set(scale, scale, scale);
+            
+            // Position tree
             tree.position.set(x, 0, z);
+            
+            // Store tree for collision detection
+            this.trees.push({
+                position: new THREE.Vector3(x, 0, z),
+                radius: 0.8 * scale // Collision radius
+            });
+            
             this.scene.add(tree);
         }
     }
     
+    createLogCabin() {
+        const cabin = new THREE.Group();
+        
+        // Cabin base/foundation
+        const baseGeometry = new THREE.BoxGeometry(12, 0.5, 10);
+        const stoneMaterial = new THREE.MeshStandardMaterial({ 
+            color: 0x777777,
+            roughness: 0.9,
+            metalness: 0.1
+        });
+        const base = new THREE.Mesh(baseGeometry, stoneMaterial);
+        base.position.y = 0.25;
+        base.receiveShadow = true;
+        cabin.add(base);
+        
+        // Log material with more detail
+        const logMaterial = new THREE.MeshStandardMaterial({
+            color: 0x8B4513,
+            roughness: 0.9,
+            metalness: 0.05
+        });
+        
+        // Create walls using horizontal logs (cylinders)
+        const wallHeight = 4; // Increased height for more logs
+        const logRadius = 0.15; // Slightly smaller logs
+        const logCount = Math.floor(wallHeight / (logRadius * 2)); // More logs due to increased height
+        
+        // Function to create a log wall with more detail
+        const createLogWall = (width, depth, posX, posZ, rotation) => {
+            const logLength = rotation ? depth : width;
+            
+            for (let i = 0; i < logCount; i++) {
+                const logGeometry = new THREE.CylinderGeometry(logRadius, logRadius, logLength, 8);
+                const log = new THREE.Mesh(logGeometry, logMaterial);
+                
+                // Position log correctly
+                log.position.y = (i * logRadius * 2) + logRadius + 0.5; // +0.5 for foundation height
+                log.position.x = posX;
+                log.position.z = posZ;
+                
+                // Rotate log to be horizontal and in correct orientation
+                log.rotation.z = Math.PI / 2; // Make cylinder horizontal
+                if (rotation) {
+                    log.rotation.y = Math.PI / 2; // Rotate 90 degrees for side walls
+                }
+                
+                // Add slight random offset to each log for more realistic look
+                log.position.y += Math.random() * 0.02 - 0.01;
+                if (rotation) {
+                    log.position.z += Math.random() * 0.04 - 0.02;
+                } else {
+                    log.position.x += Math.random() * 0.04 - 0.02;
+                }
+                
+                log.castShadow = true;
+                log.receiveShadow = true;
+                cabin.add(log);
+                
+                // Add log ends for more realism on front and back walls
+                if (!rotation) {
+                    const leftEndGeometry = new THREE.CylinderGeometry(logRadius, logRadius, 0.1, 8);
+                    const rightEndGeometry = new THREE.CylinderGeometry(logRadius, logRadius, 0.1, 8);
+                    
+                    const leftEnd = new THREE.Mesh(leftEndGeometry, logMaterial);
+                    const rightEnd = new THREE.Mesh(rightEndGeometry, logMaterial);
+                    
+                    leftEnd.rotation.x = Math.PI / 2;
+                    rightEnd.rotation.x = Math.PI / 2;
+                    
+                    leftEnd.position.set(posX - logLength/2, log.position.y, posZ);
+                    rightEnd.position.set(posX + logLength/2, log.position.y, posZ);
+                    
+                    leftEnd.castShadow = true;
+                    rightEnd.castShadow = true;
+                    
+                    cabin.add(leftEnd);
+                    cabin.add(rightEnd);
+                }
+            }
+        };
+        
+        // Front wall with door frame
+        createLogWall(10, 8, 0, 4, false);
+        
+        // Back wall
+        createLogWall(10, 8, 0, -4, false);
+        
+        // Left wall
+        createLogWall(8, 8, 5, 0, true);
+        
+        // Right wall
+        createLogWall(8, 8, -5, 0, true);
+        
+        // Create door
+        const doorGeometry = new THREE.BoxGeometry(2, 2.5, 0.1);
+        const doorMaterial = new THREE.MeshStandardMaterial({
+            color: 0x6D4C41,
+            roughness: 0.7,
+            metalness: 0.2
+        });
+        const door = new THREE.Mesh(doorGeometry, doorMaterial);
+        door.position.set(0, 1.75, 4.05);
+        door.castShadow = true;
+        door.receiveShadow = true;
+        cabin.add(door);
+        
+        // Add door handle
+        const handleGeometry = new THREE.SphereGeometry(0.1, 8, 8);
+        const handleMaterial = new THREE.MeshStandardMaterial({
+            color: 0xB87333,
+            roughness: 0.5,
+            metalness: 0.7
+        });
+        const handle = new THREE.Mesh(handleGeometry, handleMaterial);
+        handle.position.set(0.6, 1.5, 4.11);
+        cabin.add(handle);
+        
+        // Create windows
+        const createWindow = (posX, posZ, rotY) => {
+            // Window frame
+            const frameGeometry = new THREE.BoxGeometry(1.5, 1.5, 0.1);
+            const frameMaterial = new THREE.MeshStandardMaterial({
+                color: 0x6D4C41,
+                roughness: 0.7,
+                metalness: 0.2
+            });
+            const frame = new THREE.Mesh(frameGeometry, frameMaterial);
+            frame.position.set(posX, 2, posZ);
+            frame.rotation.y = rotY;
+            frame.castShadow = true;
+            frame.receiveShadow = true;
+            cabin.add(frame);
+            
+            // Window glass
+            const glassGeometry = new THREE.BoxGeometry(1.2, 1.2, 0.05);
+            const glassMaterial = new THREE.MeshStandardMaterial({
+                color: 0xD4F1F9,
+                roughness: 0.2,
+                metalness: 0.8,
+                transparent: true,
+                opacity: 0.6
+            });
+            const glass = new THREE.Mesh(glassGeometry, glassMaterial);
+            glass.position.set(posX, 2, posZ);
+            if (rotY === 0) {
+                glass.position.z += 0.04;
+            } else {
+                glass.position.x += 0.04;
+            }
+            glass.rotation.y = rotY;
+            cabin.add(glass);
+        };
+        
+        // Add windows to each wall
+        createWindow(-3, 4.05, 0); // Front
+        createWindow(3, 4.05, 0);  // Front
+        createWindow(0, -4.05, 0); // Back
+        createWindow(5.05, 2, Math.PI/2); // Left
+        createWindow(5.05, -2, Math.PI/2); // Left
+        createWindow(-5.05, 0, Math.PI/2); // Right
+        
+        // Create smaller, simpler roof
+        const roofMaterial = new THREE.MeshStandardMaterial({
+            color: 0x8B0000,
+            roughness: 0.7,
+            metalness: 0.1
+        });
+        
+        // Create a simple peaked roof instead of large panels
+        // Center ridge beam
+        const ridgeGeometry = new THREE.BoxGeometry(0.3, 0.3, 10);
+        const ridge = new THREE.Mesh(ridgeGeometry, logMaterial);
+        ridge.position.set(0, wallHeight + 0.6, 0);
+        ridge.castShadow = true;
+        cabin.add(ridge);
+        
+        // Create roof using two triangular prisms
+        const roofHeight = 1.5; // Lower roof height
+        const roofWidth = 13;
+        const roofDepth = 11;
+        
+        // Create custom geometry for a sloped roof panel
+        const createRoofPanel = (isLeft) => {
+            const shape = new THREE.Shape();
+            
+            // Define the shape of the roof panel (triangle)
+            const halfWidth = roofWidth / 2;
+            shape.moveTo(-halfWidth, 0);
+            shape.lineTo(0, roofHeight);
+            shape.lineTo(halfWidth, 0);
+            shape.lineTo(-halfWidth, 0);
+            
+            const extrudeSettings = {
+                steps: 1,
+                depth: roofDepth,
+                bevelEnabled: false
+            };
+            
+            const geometry = new THREE.ExtrudeGeometry(shape, extrudeSettings);
+            const roof = new THREE.Mesh(geometry, roofMaterial);
+            
+            // Position and rotate the roof panel
+            roof.position.set(0, wallHeight, -roofDepth/2);
+            roof.rotation.x = -Math.PI / 2;
+            
+            if (isLeft) {
+                roof.position.x = -0.15;
+                roof.rotation.y = 0;
+            } else {
+                roof.position.x = 0.15;
+                roof.rotation.y = Math.PI;
+            }
+            
+            roof.castShadow = true;
+            roof.receiveShadow = true;
+            return roof;
+        };
+        
+        // Add the two roof panels
+        const leftPanel = createRoofPanel(true);
+        const rightPanel = createRoofPanel(false);
+        cabin.add(leftPanel);
+        cabin.add(rightPanel);
+        
+        // Add log beams supporting the roof
+        for (let i = -4; i <= 4; i += 2) {
+            // Cross beams
+            const beamGeometry = new THREE.CylinderGeometry(0.1, 0.1, 11, 8);
+            const beam = new THREE.Mesh(beamGeometry, logMaterial);
+            beam.position.set(0, wallHeight + i * 0.2, 0);
+            beam.rotation.z = Math.PI / 2;
+            beam.castShadow = true;
+            cabin.add(beam);
+            
+            // Support beams
+            if (i % 4 === 0) {
+                const supportGeometry = new THREE.CylinderGeometry(0.1, 0.1, roofHeight, 8);
+                const support = new THREE.Mesh(supportGeometry, logMaterial);
+                support.position.set(i, wallHeight + roofHeight/2, 0);
+                support.castShadow = true;
+                cabin.add(support);
+            }
+        }
+        
+        // Chimney
+        const chimneyGeometry = new THREE.BoxGeometry(1, 3, 1);
+        const chimney = new THREE.Mesh(chimneyGeometry, stoneMaterial);
+        chimney.position.set(-3.5, wallHeight + 1.5, -2);
+        chimney.castShadow = true;
+        chimney.receiveShadow = true;
+        cabin.add(chimney);
+        
+        // Position cabin
+        cabin.position.set(-20, 0, -10);
+        this.scene.add(cabin);
+        
+        // Store cabin for collision detection
+        this.cabin = {
+            position: new THREE.Vector3(-20, 0, -10),
+            size: new THREE.Vector3(12, wallHeight, 10)
+        };
+    }
+    
     createSimpleLighting() {
-        // Simple directional light (no shadows)
-        const directionalLight = new THREE.DirectionalLight(0xffffff, 1);
-        directionalLight.position.set(5, 10, 5);
+        // Main directional light (sun)
+        const directionalLight = new THREE.DirectionalLight(0xfffaf0, 1.2);
+        directionalLight.position.set(20, 30, 20);
+        directionalLight.castShadow = true;
+        
+        // Improve shadow quality
+        directionalLight.shadow.mapSize.width = 2048;
+        directionalLight.shadow.mapSize.height = 2048;
+        directionalLight.shadow.camera.near = 0.5;
+        directionalLight.shadow.camera.far = 100;
+        directionalLight.shadow.camera.left = -50;
+        directionalLight.shadow.camera.right = 50;
+        directionalLight.shadow.camera.top = 50;
+        directionalLight.shadow.camera.bottom = -50;
+        directionalLight.shadow.bias = -0.0005;
+        
         this.scene.add(directionalLight);
         
-        // Ambient light for general illumination
-        const ambientLight = new THREE.AmbientLight(0x404040, 0.6);
+        // Secondary fill light
+        const fillLight = new THREE.DirectionalLight(0xc7e5ff, 0.5);
+        fillLight.position.set(-20, 20, -20);
+        this.scene.add(fillLight);
+        
+        // Ambient light for general illumination - warmer tone
+        const ambientLight = new THREE.AmbientLight(0x909fb9, 0.4);
         this.scene.add(ambientLight);
+        
+        // Add subtle hemisphere light
+        const hemisphereLight = new THREE.HemisphereLight(0x87ceeb, 0x362c12, 0.4);
+        this.scene.add(hemisphereLight);
     }
     
     createPlayer() {
@@ -228,12 +579,58 @@
         body.position.y = 0.4;
         this.player.add(body);
         
-        // Head
-        const headGeometry = new THREE.BoxGeometry(0.3, 0.3, 0.3);
-        const headMaterial = new THREE.MeshBasicMaterial({ color: 0xD2B48C }); // Tan
-        const head = new THREE.Mesh(headGeometry, headMaterial);
-        head.position.y = 1;
-        this.player.add(head);
+        // Head with camo helmet
+        const headGeometry = new THREE.BoxGeometry(0.35, 0.32, 0.35);
+        
+        // Create camo material with multiple colors
+        const camoColors = [0x4b5320, 0x3a421a, 0x5d6d21, 0x2c3317]; // Different shades of green
+        
+        // Create a canvas to generate the camo pattern
+        const camoCanvas = document.createElement('canvas');
+        camoCanvas.width = 128;
+        camoCanvas.height = 128;
+        const ctx = camoCanvas.getContext('2d');
+        
+        // Fill with base color
+        ctx.fillStyle = '#4b5320';
+        ctx.fillRect(0, 0, 128, 128);
+        
+        // Add random camo spots
+        for (let i = 0; i < 40; i++) {
+            const x = Math.random() * 128;
+            const y = Math.random() * 128;
+            const size = 10 + Math.random() * 20;
+            const colorIndex = Math.floor(Math.random() * camoColors.length);
+            ctx.fillStyle = '#' + camoColors[colorIndex].toString(16);
+            ctx.beginPath();
+            ctx.ellipse(x, y, size, size * 0.7, Math.random() * Math.PI, 0, Math.PI * 2);
+            ctx.fill();
+        }
+        
+        // Create texture from canvas
+        const camoTexture = new THREE.CanvasTexture(camoCanvas);
+        
+        // Create helmet material
+        const helmetMaterial = new THREE.MeshBasicMaterial({ map: camoTexture });
+        
+        // Create the helmet
+        const helmet = new THREE.Mesh(headGeometry, helmetMaterial);
+        helmet.position.y = 1;
+        this.player.add(helmet);
+        
+        // Add helmet rim - a small flat cylinder around the helmet's bottom
+        const rimGeometry = new THREE.CylinderGeometry(0.2, 0.2, 0.05, 8);
+        const rimMaterial = new THREE.MeshBasicMaterial({ color: 0x3a421a });
+        const rim = new THREE.Mesh(rimGeometry, rimMaterial);
+        rim.position.set(0, 0.88, 0);
+        this.player.add(rim);
+        
+        // Face (visible under the helmet)
+        const faceGeometry = new THREE.BoxGeometry(0.22, 0.22, 0.22);
+        const faceMaterial = new THREE.MeshBasicMaterial({ color: 0xD2B48C });
+        const face = new THREE.Mesh(faceGeometry, faceMaterial);
+        face.position.set(0, 0.95, 0.05); // Position slightly lower than helmet and forward
+        this.player.add(face);
         
         // Legs
         const legGeometry = new THREE.BoxGeometry(0.2, 0.6, 0.2);
@@ -268,429 +665,6 @@
         
         // Setup camera for third-person view - positioned to show player in lower left
         this.cameraOffset = new THREE.Vector3(1.5, 1.8, 5); // Offset to the right and up from player
-        this.updatePlayerCamera();
-        
-        // Create audio for weapon
-        this.setupAudio();
-    }
-    
-=======
-        this.debug.innerHTML += '<br>Test render complete with enhanced graphics';
-        
-        // Handle window resizing
-        window.addEventListener('resize', () => {
-            this.camera.aspect = window.innerWidth / window.innerHeight;
-            this.camera.updateProjectionMatrix();
-            this.renderer.setSize(window.innerWidth, window.innerHeight);
-        });
-    }
-    
-    createEnvironment() {
-        // Create ground with better material
-        const groundSize = 100;
-        const groundMaterial = new THREE.MeshStandardMaterial({ 
-            color: 0x2d5a27,
-            roughness: 0.8,
-            metalness: 0.2
-        });
-        const groundGeometry = new THREE.PlaneGeometry(groundSize, groundSize);
-        this.ground = new THREE.Mesh(groundGeometry, groundMaterial);
-        this.ground.rotation.x = -Math.PI / 2;
-        this.ground.receiveShadow = true;
-        this.scene.add(this.ground);
-        
-        // Add trees using better materials
-        this.trees = [];
-        this.createSimpleTrees();
-        
-        // Add improved log cabin
-        this.createLogCabin();
-        
-        // Add improved lighting
-        this.createSimpleLighting();
-    }
-    
-    createSimpleTrees() {
-        // Create more realistic pine trees
-        const treeCount = 40;
-        
-        for (let i = 0; i < treeCount; i++) {
-            const tree = new THREE.Group();
-            
-            // Tree trunk with better material
-            const trunkHeight = 2 + Math.random() * 2;
-            const trunkGeometry = new THREE.CylinderGeometry(0.2, 0.3, trunkHeight, 8);
-            const trunkMaterial = new THREE.MeshStandardMaterial({ 
-                color: 0x8B4513,
-                roughness: 0.9,
-                metalness: 0.1
-            });
-            const trunk = new THREE.Mesh(trunkGeometry, trunkMaterial);
-            trunk.position.y = trunkHeight / 2;
-            trunk.castShadow = true;
-            trunk.receiveShadow = true;
-            tree.add(trunk);
-            
-            // Create multiple layers of foliage for pine tree
-            const foliageMaterial = new THREE.MeshStandardMaterial({ 
-                color: 0x2E8B57,
-                roughness: 0.8,
-                metalness: 0.05
-            });
-            
-            // Each tree gets 3-5 layers of foliage
-            const foliageLayers = 3 + Math.floor(Math.random() * 2);
-            const maxRadius = 1.4 + Math.random() * 0.6;
-            
-            for (let j = 0; j < foliageLayers; j++) {
-                // Calculate position and size for this layer
-                const layerHeight = 1.2 + Math.random() * 0.5;
-                const layerRadius = maxRadius * (1 - j / foliageLayers * 0.4);
-                
-                // Create pine foliage cone
-                const foliageGeometry = new THREE.ConeGeometry(layerRadius, layerHeight, 8);
-                const foliage = new THREE.Mesh(foliageGeometry, foliageMaterial);
-                
-                // Position each cone with slight variations
-                const layerPosition = trunkHeight * 0.5 + j * layerHeight * 0.7;
-                foliage.position.y = layerPosition;
-                
-                foliage.castShadow = true;
-                foliage.receiveShadow = true;
-                tree.add(foliage);
-            }
-            
-            // Position tree randomly in forest
-            let validPosition = false;
-            let x, z;
-            
-            // Keep trying until we find a valid position
-            while (!validPosition) {
-                validPosition = true;
-                
-                // Generate random position
-                const radius = 15 + Math.random() * 40; // Between 15-55 units from center
-                const angle = Math.random() * Math.PI * 2;
-                x = Math.cos(angle) * radius;
-                z = Math.sin(angle) * radius;
-                
-                // Ensure trees aren't too close to cabin
-                if (x > -25 && x < -15 && z > -15 && z < -5) {
-                    validPosition = false;
-                    continue;
-                }
-                
-                // Ensure trees aren't too close to each other
-                for (const existingTree of this.trees) {
-                    const dx = existingTree.position.x - x;
-                    const dz = existingTree.position.z - z;
-                    const distSquared = dx * dx + dz * dz;
-                    
-                    if (distSquared < 25) { // Min distance of 5 units between tree centers
-                        validPosition = false;
-                        break;
-                    }
-                }
-            }
-            
-            // Randomize tree size
-            const scale = 0.7 + Math.random() * 0.6; // 0.7-1.3 scale
-            tree.scale.set(scale, scale, scale);
-            
-            // Position tree
-            tree.position.set(x, 0, z);
-            
-            // Store tree for collision detection
-            this.trees.push({
-                position: new THREE.Vector3(x, 0, z),
-                radius: 0.8 * scale // Collision radius
-            });
-            
-            this.scene.add(tree);
-        }
-    }
-    
-    createLogCabin() {
-        const cabin = new THREE.Group();
-        
-        // Cabin base/foundation
-        const baseGeometry = new THREE.BoxGeometry(12, 0.5, 10);
-        const stoneMaterial = new THREE.MeshStandardMaterial({ 
-            color: 0x777777,
-            roughness: 0.9,
-            metalness: 0.1
-        });
-        const base = new THREE.Mesh(baseGeometry, stoneMaterial);
-        base.position.y = 0.25;
-        base.receiveShadow = true;
-        cabin.add(base);
-        
-        // Log material
-        const logMaterial = new THREE.MeshStandardMaterial({
-            color: 0x8B4513,
-            roughness: 0.8,
-            metalness: 0.1
-        });
-        
-        // Create walls using horizontal logs (cylinders)
-        const wallHeight = 3;
-        const logRadius = 0.2;
-        const logCount = Math.floor(wallHeight / (logRadius * 2));
-        
-        // Function to create a log wall
-        const createLogWall = (width, depth, posX, posZ, rotation) => {
-            const logLength = rotation ? depth : width;
-            
-            for (let i = 0; i < logCount; i++) {
-                const logGeometry = new THREE.CylinderGeometry(logRadius, logRadius, logLength, 8);
-                const log = new THREE.Mesh(logGeometry, logMaterial);
-                
-                // Position log correctly
-                log.position.y = (i * logRadius * 2) + logRadius + 0.5; // +0.5 for foundation height
-                log.position.x = posX;
-                log.position.z = posZ;
-                
-                // Rotate log to be horizontal and in correct orientation
-                log.rotation.z = Math.PI / 2; // Make cylinder horizontal
-                if (rotation) {
-                    log.rotation.y = Math.PI / 2; // Rotate 90 degrees for side walls
-                }
-                
-                log.castShadow = true;
-                log.receiveShadow = true;
-                cabin.add(log);
-            }
-        };
-        
-        // Front wall with door frame
-        createLogWall(10, 8, 0, 4, false);
-        
-        // Back wall
-        createLogWall(10, 8, 0, -4, false);
-        
-        // Left wall
-        createLogWall(8, 8, 5, 0, true);
-        
-        // Right wall
-        createLogWall(8, 8, -5, 0, true);
-        
-        // Create door
-        const doorGeometry = new THREE.BoxGeometry(2, 2.5, 0.1);
-        const doorMaterial = new THREE.MeshStandardMaterial({
-            color: 0x6D4C41,
-            roughness: 0.7,
-            metalness: 0.2
-        });
-        const door = new THREE.Mesh(doorGeometry, doorMaterial);
-        door.position.set(0, 1.75, 4.05);
-        door.castShadow = true;
-        door.receiveShadow = true;
-        cabin.add(door);
-        
-        // Add door handle
-        const handleGeometry = new THREE.SphereGeometry(0.1, 8, 8);
-        const handleMaterial = new THREE.MeshStandardMaterial({
-            color: 0xB87333,
-            roughness: 0.5,
-            metalness: 0.7
-        });
-        const handle = new THREE.Mesh(handleGeometry, handleMaterial);
-        handle.position.set(0.6, 1.5, 4.11);
-        cabin.add(handle);
-        
-        // Create windows
-        const createWindow = (posX, posZ, rotY) => {
-            // Window frame
-            const frameGeometry = new THREE.BoxGeometry(1.5, 1.5, 0.1);
-            const frameMaterial = new THREE.MeshStandardMaterial({
-                color: 0x6D4C41,
-                roughness: 0.7,
-                metalness: 0.2
-            });
-            const frame = new THREE.Mesh(frameGeometry, frameMaterial);
-            frame.position.set(posX, 2, posZ);
-            frame.rotation.y = rotY;
-            frame.castShadow = true;
-            frame.receiveShadow = true;
-            cabin.add(frame);
-            
-            // Window glass
-            const glassGeometry = new THREE.BoxGeometry(1.2, 1.2, 0.05);
-            const glassMaterial = new THREE.MeshStandardMaterial({
-                color: 0xD4F1F9,
-                roughness: 0.2,
-                metalness: 0.8,
-                transparent: true,
-                opacity: 0.6
-            });
-            const glass = new THREE.Mesh(glassGeometry, glassMaterial);
-            glass.position.set(posX, 2, posZ);
-            if (rotY === 0) {
-                glass.position.z += 0.04;
-            } else {
-                glass.position.x += 0.04;
-            }
-            glass.rotation.y = rotY;
-            cabin.add(glass);
-        };
-        
-        // Add windows to each wall
-        createWindow(-3, 4.05, 0); // Front
-        createWindow(3, 4.05, 0);  // Front
-        createWindow(0, -4.05, 0); // Back
-        createWindow(5.05, 2, Math.PI/2); // Left
-        createWindow(5.05, -2, Math.PI/2); // Left
-        createWindow(-5.05, 0, Math.PI/2); // Right
-        
-        // Create roof with better structure
-        const roofMaterial = new THREE.MeshStandardMaterial({
-            color: 0x8B0000,
-            roughness: 0.7,
-            metalness: 0.1
-        });
-        
-        // Create sloped roof
-        const roofGeometry = new THREE.BoxGeometry(13, 0.5, 12);
-        
-        // First roof panel
-        const roof1 = new THREE.Mesh(roofGeometry, roofMaterial);
-        roof1.position.y = wallHeight + 1;
-        roof1.rotation.z = Math.PI * 0.15;
-        roof1.position.x = -1.5;
-        roof1.castShadow = true;
-        roof1.receiveShadow = true;
-        cabin.add(roof1);
-        
-        // Second roof panel
-        const roof2 = new THREE.Mesh(roofGeometry, roofMaterial);
-        roof2.position.y = wallHeight + 1;
-        roof2.rotation.z = -Math.PI * 0.15;
-        roof2.position.x = 1.5;
-        roof2.castShadow = true;
-        roof2.receiveShadow = true;
-        cabin.add(roof2);
-        
-        // Chimney
-        const chimneyGeometry = new THREE.BoxGeometry(1, 3, 1);
-        const chimney = new THREE.Mesh(chimneyGeometry, stoneMaterial);
-        chimney.position.set(-3.5, wallHeight + 2.5, -2);
-        chimney.castShadow = true;
-        chimney.receiveShadow = true;
-        cabin.add(chimney);
-        
-        // Position cabin
-        cabin.position.set(-20, 0, -10);
-        this.scene.add(cabin);
-        
-        // Store cabin for collision detection
-        this.cabin = {
-            position: new THREE.Vector3(-20, 0, -10),
-            size: new THREE.Vector3(12, wallHeight, 10)
-        };
-    }
-    
-    createSimpleLighting() {
-        // Main directional light (sun)
-        const directionalLight = new THREE.DirectionalLight(0xfffaf0, 1.2);
-        directionalLight.position.set(20, 30, 20);
-        directionalLight.castShadow = true;
-        
-        // Improve shadow quality
-        directionalLight.shadow.mapSize.width = 2048;
-        directionalLight.shadow.mapSize.height = 2048;
-        directionalLight.shadow.camera.near = 0.5;
-        directionalLight.shadow.camera.far = 100;
-        directionalLight.shadow.camera.left = -50;
-        directionalLight.shadow.camera.right = 50;
-        directionalLight.shadow.camera.top = 50;
-        directionalLight.shadow.camera.bottom = -50;
-        directionalLight.shadow.bias = -0.0005;
-        
-        this.scene.add(directionalLight);
-        
-        // Secondary fill light
-        const fillLight = new THREE.DirectionalLight(0xc7e5ff, 0.5);
-        fillLight.position.set(-20, 20, -20);
-        this.scene.add(fillLight);
-        
-        // Ambient light for general illumination - warmer tone
-        const ambientLight = new THREE.AmbientLight(0x909fb9, 0.4);
-        this.scene.add(ambientLight);
-        
-        // Add subtle hemisphere light
-        const hemisphereLight = new THREE.HemisphereLight(0x87ceeb, 0x362c12, 0.4);
-        this.scene.add(hemisphereLight);
-    }
-    
-    createPlayer() {
-        // Player state
-        this.playerState = {
-            position: new THREE.Vector3(0, 1, 0),
-            rotation: new THREE.Euler(0, 0, 0, 'YXZ'),
-            moveSpeed: 0.12,
-            turnSpeed: 0.02,
-            moving: false,
-            shooting: false,
-            lastShot: 0,
-            shotCooldown: 100, // milliseconds between shots
-            // Jump properties
-            isJumping: false,
-            jumpHeight: 2.0,
-            jumpSpeed: 0.15,
-            jumpVelocity: 0,
-            gravity: 0.008
-        };
-        
-        // Create simple soldier model using basic materials
-        this.player = new THREE.Group();
-        
-        // Body
-        const bodyGeometry = new THREE.BoxGeometry(0.5, 0.8, 0.3);
-        const bodyMaterial = new THREE.MeshBasicMaterial({ color: 0x2F4F4F }); // Dark slate gray
-        const body = new THREE.Mesh(bodyGeometry, bodyMaterial);
-        body.position.y = 0.4;
-        this.player.add(body);
-        
-        // Head
-        const headGeometry = new THREE.BoxGeometry(0.3, 0.3, 0.3);
-        const headMaterial = new THREE.MeshBasicMaterial({ color: 0xD2B48C }); // Tan
-        const head = new THREE.Mesh(headGeometry, headMaterial);
-        head.position.y = 1;
-        this.player.add(head);
-        
-        // Legs
-        const legGeometry = new THREE.BoxGeometry(0.2, 0.6, 0.2);
-        const legMaterial = new THREE.MeshBasicMaterial({ color: 0x2F4F4F });
-        
-        const leftLeg = new THREE.Mesh(legGeometry, legMaterial);
-        leftLeg.position.set(0.15, -0.3, 0);
-        this.player.add(leftLeg);
-        
-        const rightLeg = new THREE.Mesh(legGeometry, legMaterial);
-        rightLeg.position.set(-0.15, -0.3, 0);
-        this.player.add(rightLeg);
-        
-        // Arms
-        const armGeometry = new THREE.BoxGeometry(0.2, 0.6, 0.2);
-        const armMaterial = new THREE.MeshBasicMaterial({ color: 0x2F4F4F });
-        
-        const leftArm = new THREE.Mesh(armGeometry, armMaterial);
-        leftArm.position.set(0.35, 0.4, 0);
-        this.player.add(leftArm);
-        
-        const rightArm = new THREE.Mesh(armGeometry, armMaterial);
-        rightArm.position.set(-0.35, 0.4, 0);
-        this.player.add(rightArm);
-        
-        // Create rifle using basic shapes
-        this.createRifle();
-        
-        // Position player and add to scene
-        this.player.position.copy(this.playerState.position);
-        this.scene.add(this.player);
-        
-        // Setup camera for third-person view
-        this.cameraOffset = new THREE.Vector3(0, 1.8, 5); // Directly behind and above player
         this.updatePlayerCamera();
         
         // Create audio for weapon
@@ -751,325 +725,6 @@
         this.listener = new THREE.AudioListener();
         this.camera.add(this.listener);
         
-        // Create the rifle sound
-        this.rifleSound = new THREE.Audio(this.listener);
-        
-        // Load sound file - using a more powerful rifle sound
-        const audioURL = 'https://freesound.org/data/previews/362/362046_5349517-lq.mp3'; // M4A1 rifle sound
-        
-        // Create audio loader and load sound
-        const audioLoader = new THREE.AudioLoader();
-        audioLoader.load(
-            audioURL,
-            (buffer) => {
-                this.rifleSound.setBuffer(buffer);
-                this.rifleSound.setVolume(0.7); // Increased volume
-                this.rifleSound.setPlaybackRate(1);
-                
-                // Add reverb effect for outdoor echo
-                const convolver = this.listener.context.createConvolver();
-                
-                // Create dynamic compressor for better sound
-                const compressor = this.listener.context.createDynamicsCompressor();
-                compressor.threshold.setValueAtTime(-50, this.listener.context.currentTime);
-                compressor.knee.setValueAtTime(40, this.listener.context.currentTime);
-                compressor.ratio.setValueAtTime(12, this.listener.context.currentTime);
-                compressor.attack.setValueAtTime(0, this.listener.context.currentTime);
-                compressor.release.setValueAtTime(0.25, this.listener.context.currentTime);
-                
-                this.rifleSound.setFilter(compressor);
-                
-                this.debug.innerHTML += '<br>Enhanced rifle audio loaded';
-            },
-            (xhr) => {
-                this.debug.innerHTML = `Audio ${(xhr.loaded / xhr.total * 100).toFixed(2)}% loaded`;
-            },
-            (error) => {
-                console.error('Audio loading error:', error);
-                this.debug.innerHTML += '<br>Audio loading error: ' + error.message;
-                
-                // Try fallback audio
-                const fallbackURL = 'https://assets.codepen.io/21542/Gun%2BShotgun.mp3';
-                audioLoader.load(fallbackURL, (buffer) => {
-                    this.rifleSound.setBuffer(buffer);
-                    this.rifleSound.setVolume(0.7);
-                });
-            }
-        );
-    }
-    
->>>>>>> 67795e29
-    setupControls() {
-        // Movement
-        this.moveState = {
-            forward: false,
-            backward: false,
-            left: false,
-<<<<<<< HEAD
-            right: false
-=======
-            right: false,
-            jump: false
->>>>>>> 67795e29
-        };
-        
-        // Keyboard controls
-        document.addEventListener('keydown', (e) => {
-            switch(e.code) {
-                case 'KeyW': this.moveState.forward = true; break;
-                case 'KeyS': this.moveState.backward = true; break;
-                case 'KeyA': this.moveState.left = true; break;
-                case 'KeyD': this.moveState.right = true; break;
-<<<<<<< HEAD
-=======
-                case 'Space': this.jump(); break; // Trigger jump on spacebar
->>>>>>> 67795e29
-            }
-        });
-        
-        document.addEventListener('keyup', (e) => {
-            switch(e.code) {
-                case 'KeyW': this.moveState.forward = false; break;
-                case 'KeyS': this.moveState.backward = false; break;
-                case 'KeyA': this.moveState.left = false; break;
-                case 'KeyD': this.moveState.right = false; break;
-            }
-        });
-        
-        // Mouse controls
-        this.container.addEventListener('click', () => {
-            this.container.requestPointerLock();
-<<<<<<< HEAD
-        });
-        
-        document.addEventListener('mousemove', (e) => {
-            if (document.pointerLockElement === this.container) {
-                // Rotate player with mouse
-                this.playerState.rotation.y -= e.movementX * 0.002;
-                
-                // Adjust camera height with vertical mouse
-                this.cameraOffset.y = Math.max(1, Math.min(4, this.cameraOffset.y - e.movementY * 0.01));
-            }
-        });
-    }
-    
-    updatePlayer() {
-        // Calculate movement
-        const direction = new THREE.Vector3(0, 0, 0);
-        
-        if (this.moveState.forward) direction.z -= 1;
-        if (this.moveState.backward) direction.z += 1;
-        if (this.moveState.left) direction.x -= 1;
-        if (this.moveState.right) direction.x += 1;
-        
-        this.playerState.moving = direction.length() > 0;
-        
-        if (this.playerState.moving) {
-            // Normalize direction vector and apply rotation
-            direction.normalize();
-            direction.applyEuler(this.playerState.rotation);
-            
-            // Update position
-            this.playerState.position.add(direction.multiplyScalar(this.playerState.moveSpeed));
-            
-            // Update player mesh position and rotation
-            this.player.position.copy(this.playerState.position);
-            this.player.rotation.y = this.playerState.rotation.y;
-            
-            // Animate legs when moving
-            this.animatePlayerLegs();
-        } else {
-            // Reset leg positions when not moving
-            this.resetPlayerLegs();
-        }
-        
-        // Update camera
-        this.updatePlayerCamera();
-    }
-    
-    animatePlayerLegs() {
-        const time = performance.now() * 0.005;
-        const leftLeg = this.player.children.find(child => child.position.x === 0.15 && child.position.y === -0.3);
-        const rightLeg = this.player.children.find(child => child.position.x === -0.15 && child.position.y === -0.3);
-        
-        if (leftLeg && rightLeg) {
-            leftLeg.rotation.x = Math.sin(time) * 0.4;
-            rightLeg.rotation.x = Math.sin(time + Math.PI) * 0.4;
-        }
-    }
-    
-    resetPlayerLegs() {
-        const leftLeg = this.player.children.find(child => child.position.x === 0.15 && child.position.y === -0.3);
-        const rightLeg = this.player.children.find(child => child.position.x === -0.15 && child.position.y === -0.3);
-        
-        if (leftLeg && rightLeg) {
-            leftLeg.rotation.x = 0;
-            rightLeg.rotation.x = 0;
-        }
-    }
-    
-    updatePlayerCamera() {
-        // Position camera with offset to keep player in the lower left
-        const cameraOffset = this.cameraOffset.clone();
-        cameraOffset.applyAxisAngle(new THREE.Vector3(0, 1, 0), this.playerState.rotation.y);
-        
-        const targetPosition = this.playerState.position.clone().add(cameraOffset);
-        this.camera.position.copy(targetPosition);
-        
-        // Calculate a target point in front of the player
-        // This will be where the crosshair is positioned
-        const forwardDirection = new THREE.Vector3(0, 0, -1);
-        forwardDirection.applyAxisAngle(new THREE.Vector3(0, 1, 0), this.playerState.rotation.y);
-        forwardDirection.multiplyScalar(20); // Look 20 units ahead
-        
-        // Create the look target in front of the player
-        const lookTarget = this.playerState.position.clone().add(forwardDirection);
-        lookTarget.y += 1.0; // Adjust height to match player's eye level
-        
-        // Add a slight offset to the look target to shift the player left and down in the view
-        lookTarget.x += 0.5; // Shift the target right to move player left in view
-        lookTarget.y -= 0.3; // Shift the target up to move player down in view
-        
-        // Have the camera look at this target (this is where the crosshair is)
-        this.camera.lookAt(lookTarget);
-        
-        // Update rifle to point at the center of screen/crosshair (which is our look target)
-        if (this.rifle) {
-            // Reset the rifle's local rotation
-            this.rifle.rotation.set(0, 0, 0);
-            
-            // Calculate the direction vector from the player to the look target
-            const rifleDirection = lookTarget.clone().sub(this.playerState.position);
-            rifleDirection.normalize();
-            
-            // Position the rifle in the player's hand but pointed at the crosshair
-            // Convert the world direction to a local rotation for the rifle
-            const rifleRotation = new THREE.Euler(0, 0, 0, 'YXZ');
-            
-            // Calculate the angle between the player's forward direction and the rifle direction
-            const yAngle = Math.atan2(rifleDirection.x, rifleDirection.z);
-            
-            // Apply the calculated rotation
-            this.rifle.rotation.y = yAngle;
-            
-            // Pitch the rifle up/down to aim at the crosshair's height
-            const xzDistance = Math.sqrt(rifleDirection.x * rifleDirection.x + rifleDirection.z * rifleDirection.z);
-            const xAngle = -Math.atan2(rifleDirection.y, xzDistance);
-            this.rifle.rotation.x = xAngle;
-            
-            // Position the rifle in the player's right hand
-            this.rifle.position.set(0.3, 0.4, 0.3);
-=======
-        });
-        
-        document.addEventListener('mousemove', (e) => {
-            if (document.pointerLockElement === this.container) {
-                // Rotate player with mouse
-                this.playerState.rotation.y -= e.movementX * 0.002;
-                
-                // Limit up/down camera movement
-                const verticalLook = e.movementY * 0.002;
-                // Adjust height slightly based on vertical look, but keep it constrained
-                this.cameraOffset.y = Math.max(1.4, Math.min(2.2, this.cameraOffset.y - verticalLook));
-            }
-        });
-        
-        // Shooting controls
-        document.addEventListener('mousedown', (e) => {
-            if (e.button === 0) { // Left click
-                this.playerState.shooting = true;
-                this.shoot();
-            }
-        });
-        
-        document.addEventListener('mouseup', (e) => {
-            if (e.button === 0) { // Left click release
-                this.playerState.shooting = false;
-            }
-        });
-    }
-    
-    shoot() {
-        // Check cooldown
-        const now = performance.now();
-        if (now - this.playerState.lastShot < this.playerState.shotCooldown) {
-            return;
-        }
-        
-        this.playerState.lastShot = now;
-        
-        // Play sound
-        if (this.rifleSound && this.rifleSound.isPlaying) {
-            this.rifleSound.stop();
-        }
-        if (this.rifleSound && this.rifleSound.buffer) {
-            this.rifleSound.play();
-        }
-        
-        // Show muzzle flash
-        if (this.muzzleFlash) {
-            this.muzzleFlash.visible = true;
-            setTimeout(() => {
-                this.muzzleFlash.visible = false;
-            }, 50);
-        }
-    }
-    
-    jump() {
-        // Only allow jumping if the player is on the ground
-        if (!this.playerState.isJumping && this.playerState.position.y <= 1.01) {
-            this.playerState.isJumping = true;
-            this.playerState.jumpVelocity = this.playerState.jumpSpeed;
-        }
-    }
-    
-    updatePlayer() {
-        // Calculate movement
-        const direction = new THREE.Vector3(0, 0, 0);
-        
-        if (this.moveState.forward) direction.z -= 1;
-        if (this.moveState.backward) direction.z += 1;
-        if (this.moveState.left) direction.x -= 1;
-        if (this.moveState.right) direction.x += 1;
-        
-        this.playerState.moving = direction.length() > 0;
-        
-        // Handle horizontal movement
-        if (this.playerState.moving) {
-            // Normalize direction vector and apply rotation
-            direction.normalize();
-            direction.applyEuler(this.playerState.rotation);
-            
-            // Calculate new position but don't apply it yet
-            const movement = direction.multiplyScalar(this.playerState.moveSpeed);
-            const newPosition = this.playerState.position.clone();
-            newPosition.x += movement.x;
-            newPosition.z += movement.z;
-            
-            // Check for collisions before applying movement
-            if (!this.checkCollisions(newPosition)) {
-                // No collision, apply movement
-                this.playerState.position.copy(newPosition);
-            }
-            
-            // Update player mesh rotation
-            this.player.rotation.y = this.playerState.rotation.y;
-            
-            // Animate legs when moving
-            this.animatePlayerLegs();
-        } else {
-            // Reset leg positions when not moving
-            this.resetPlayerLegs();
->>>>>>> 67795e29
-        }
-    }
-    
-    setupAudio() {
-        // Create audio listener and attach to camera
-        this.listener = new THREE.AudioListener();
-        this.camera.add(this.listener);
-        
-<<<<<<< HEAD
         // Create the rifle sound
         this.rifleSound = new THREE.Audio(this.listener);
         
@@ -1098,7 +753,7 @@
                 // Test the sound on load to ensure it works
                 if (this.rifleSound.buffer) {
                     this.rifleSound.play();
-                    console.log("Playing test rifle sound");
+                    console.log("Playing rifle sound");
                 }
                 
                 this.debug.innerHTML += '<br>Rifle audio loaded and tested';
@@ -1123,105 +778,72 @@
                 });
             }
         );
-=======
-        // Handle jumping and gravity
-        if (this.playerState.isJumping) {
-            // Apply jump velocity
-            this.playerState.position.y += this.playerState.jumpVelocity;
-            
-            // Apply gravity to reduce jump velocity
-            this.playerState.jumpVelocity -= this.playerState.gravity;
-            
-            // Check if player has landed
-            if (this.playerState.position.y <= 1 && this.playerState.jumpVelocity < 0) {
-                this.playerState.position.y = 1; // Reset to ground level
-                this.playerState.isJumping = false;
-                this.playerState.jumpVelocity = 0;
-            }
-        }
-        
-        // Update player mesh position
-        this.player.position.copy(this.playerState.position);
-        
-        // Update camera
-        this.updatePlayerCamera();
-        
-        // Handle continuous shooting
-        if (this.playerState.shooting) {
-            this.shoot();
-        }
-    }
-    
-    animatePlayerLegs() {
-        const time = performance.now() * 0.005;
-        const leftLeg = this.player.children.find(child => child.position.x === 0.15 && child.position.y === -0.3);
-        const rightLeg = this.player.children.find(child => child.position.x === -0.15 && child.position.y === -0.3);
-        
-        if (leftLeg && rightLeg) {
-            leftLeg.rotation.x = Math.sin(time) * 0.4;
-            rightLeg.rotation.x = Math.sin(time + Math.PI) * 0.4;
-        }
-    }
-    
-    resetPlayerLegs() {
-        const leftLeg = this.player.children.find(child => child.position.x === 0.15 && child.position.y === -0.3);
-        const rightLeg = this.player.children.find(child => child.position.x === -0.15 && child.position.y === -0.3);
-        
-        if (leftLeg && rightLeg) {
-            leftLeg.rotation.x = 0;
-            rightLeg.rotation.x = 0;
-        }
-    }
-    
-    updatePlayerCamera() {
-        // Position camera directly behind player
-        const cameraOffset = this.cameraOffset.clone();
-        cameraOffset.applyAxisAngle(new THREE.Vector3(0, 1, 0), this.playerState.rotation.y);
-        
-        const targetPosition = this.playerState.position.clone().add(cameraOffset);
-        this.camera.position.copy(targetPosition);
-        
-        // Look directly at the player's back
-        const lookTarget = this.playerState.position.clone();
-        lookTarget.y += 1.0; // Look at player's upper back/head level
-        
-        this.camera.lookAt(lookTarget);
-        
-        // Update rifle to point at center of screen/crosshair
-        if (this.rifle) {
-            // Get direction from camera to center of screen
-            const cameraDirection = new THREE.Vector3();
-            this.camera.getWorldDirection(cameraDirection);
-            
-            // Calculate angle between player's forward direction and camera direction
-            const playerForward = new THREE.Vector3(0, 0, -1).applyAxisAngle(new THREE.Vector3(0, 1, 0), this.playerState.rotation.y);
-            
-            // Adjust rifle to point toward camera direction
-            this.rifle.rotation.y = this.playerState.rotation.y;
-            
-            // Slightly adjust the rifle position based on player's rotation
-            const rightHandPos = new THREE.Vector3(0.3, 0.4, 0.3);
-            this.rifle.position.copy(rightHandPos);
-        }
->>>>>>> 67795e29
-    }
-    
-    animate() {
-        requestAnimationFrame(() => this.animate());
-        
-        try {
-            // Update player
-            this.updatePlayer();
-            
-            // Render scene
-            this.renderer.render(this.scene, this.camera);
-        } catch (animateError) {
-            console.error('Animation error:', animateError);
-            this.debug.innerHTML += `<br>Animation error: ${animateError.message}`;
-        }
-    }
-
-<<<<<<< HEAD
+    }
+    
+    setupControls() {
+        // Movement
+        this.moveState = {
+            forward: false,
+            backward: false,
+            left: false,
+            right: false,
+            jump: false
+        };
+        
+        // Track mouse state for shooting
+        this.mouseDown = false;
+        
+        document.addEventListener('keydown', (e) => {
+            switch (e.code) {
+                case 'KeyW': this.moveState.forward = true; break;
+                case 'KeyS': this.moveState.backward = true; break;
+                case 'KeyA': this.moveState.left = true; break;
+                case 'KeyD': this.moveState.right = true; break;
+                case 'Space': this.jump(); break; // Trigger jump on spacebar
+            }
+        });
+        
+        document.addEventListener('keyup', (e) => {
+            switch(e.code) {
+                case 'KeyW': this.moveState.forward = false; break;
+                case 'KeyS': this.moveState.backward = false; break;
+                case 'KeyA': this.moveState.left = false; break;
+                case 'KeyD': this.moveState.right = false; break;
+            }
+        });
+        
+        // Mouse controls
+        this.container.addEventListener('click', () => {
+            this.container.requestPointerLock();
+        });
+        
+        document.addEventListener('mousemove', (e) => {
+            if (document.pointerLockElement === this.container) {
+                // Rotate player with mouse
+                this.playerState.rotation.y -= e.movementX * 0.002;
+                
+                // Limit up/down camera movement
+                const verticalLook = e.movementY * 0.002;
+                // Adjust height slightly based on vertical look, but keep it constrained
+                this.cameraOffset.y = Math.max(1.4, Math.min(2.2, this.cameraOffset.y - verticalLook));
+            }
+        });
+        
+        // Shooting controls
+        document.addEventListener('mousedown', (e) => {
+            if (e.button === 0) { // Left click
+                this.playerState.shooting = true;
+                this.shoot();
+            }
+        });
+        
+        document.addEventListener('mouseup', (e) => {
+            if (e.button === 0) { // Left click release
+                this.playerState.shooting = false;
+            }
+        });
+    }
+    
     shoot() {
         // Check cooldown
         const now = performance.now();
@@ -1261,7 +883,17 @@
                 this.muzzleFlash.visible = false;
             }, 50);
         }
-=======
+    }
+    
+    // Add method to make the player jump
+    jump() {
+        // Only allow jumping if the player is on the ground
+        if (!this.playerState.isJumping && this.playerState.position.y <= 1.01) {
+            this.playerState.isJumping = true;
+            this.playerState.jumpVelocity = this.playerState.jumpSpeed;
+        }
+    }
+    
     // Add a method to check for collisions
     checkCollisions(position) {
         // Check collisions with trees
@@ -1290,7 +922,163 @@
         }
         
         return false; // No collision
->>>>>>> 67795e29
+    }
+    
+    updatePlayer() {
+        // Calculate movement
+        const direction = new THREE.Vector3(0, 0, 0);
+        
+        if (this.moveState.forward) direction.z -= 1;
+        if (this.moveState.backward) direction.z += 1;
+        if (this.moveState.left) direction.x -= 1;
+        if (this.moveState.right) direction.x += 1;
+        
+        this.playerState.moving = direction.length() > 0;
+        
+        // Handle horizontal movement
+        if (this.playerState.moving) {
+            // Normalize direction vector and apply rotation
+            direction.normalize();
+            direction.applyEuler(this.playerState.rotation);
+            
+            // Calculate new position but don't apply it yet
+            const movement = direction.multiplyScalar(this.playerState.moveSpeed);
+            const newPosition = this.playerState.position.clone();
+            newPosition.x += movement.x;
+            newPosition.z += movement.z;
+            
+            // Check for collisions before applying movement
+            if (!this.checkCollisions(newPosition)) {
+                // No collision, apply movement
+                this.playerState.position.copy(newPosition);
+            }
+            
+            // Update player mesh rotation
+            this.player.rotation.y = this.playerState.rotation.y;
+            
+            // Animate legs when moving
+            this.animatePlayerLegs();
+        } else {
+            // Reset leg positions when not moving
+            this.resetPlayerLegs();
+        }
+        
+        // Handle jumping and gravity
+        if (this.playerState.isJumping) {
+            // Apply jump velocity
+            this.playerState.position.y += this.playerState.jumpVelocity;
+            
+            // Apply gravity to reduce jump velocity
+            this.playerState.jumpVelocity -= this.playerState.gravity;
+            
+            // Check if player has landed
+            if (this.playerState.position.y <= 1 && this.playerState.jumpVelocity < 0) {
+                this.playerState.position.y = 1; // Reset to ground level
+                this.playerState.isJumping = false;
+                this.playerState.jumpVelocity = 0;
+            }
+        }
+        
+        // Update player mesh position
+        this.player.position.copy(this.playerState.position);
+        
+        // Update camera
+        this.updatePlayerCamera();
+        
+        // Handle continuous shooting
+        if (this.playerState.shooting) {
+            this.shoot();
+        }
+    }
+    
+    animatePlayerLegs() {
+        const time = performance.now() * 0.005;
+        const leftLeg = this.player.children.find(child => child.position.x === 0.15 && child.position.y === -0.3);
+        const rightLeg = this.player.children.find(child => child.position.x === -0.15 && child.position.y === -0.3);
+        
+        if (leftLeg && rightLeg) {
+            leftLeg.rotation.x = Math.sin(time) * 0.4;
+            rightLeg.rotation.x = Math.sin(time + Math.PI) * 0.4;
+        }
+    }
+    
+    resetPlayerLegs() {
+        const leftLeg = this.player.children.find(child => child.position.x === 0.15 && child.position.y === -0.3);
+        const rightLeg = this.player.children.find(child => child.position.x === -0.15 && child.position.y === -0.3);
+        
+        if (leftLeg && rightLeg) {
+            leftLeg.rotation.x = 0;
+            rightLeg.rotation.x = 0;
+        }
+    }
+    
+    updatePlayerCamera() {
+        // Position camera with offset to keep player in the lower left
+        const cameraOffset = this.cameraOffset.clone();
+        cameraOffset.applyAxisAngle(new THREE.Vector3(0, 1, 0), this.playerState.rotation.y);
+        
+        const targetPosition = this.playerState.position.clone().add(cameraOffset);
+        this.camera.position.copy(targetPosition);
+        
+        // Calculate a target point in front of the player
+        // This will be where the crosshair is positioned
+        const forwardDirection = new THREE.Vector3(0, 0, -1);
+        forwardDirection.applyAxisAngle(new THREE.Vector3(0, 1, 0), this.playerState.rotation.y);
+        forwardDirection.multiplyScalar(20); // Look 20 units ahead
+        
+        // Create the look target in front of the player
+        const lookTarget = this.playerState.position.clone().add(forwardDirection);
+        lookTarget.y += 1.0; // Adjust height to match player's eye level
+        
+        // Add a slight offset to the look target to shift the player left and down in the view
+        lookTarget.x += 0.5; // Shift the target right to move player left in view
+        lookTarget.y -= 0.3; // Shift the target up to move player down in view
+        
+        // Have the camera look at this target (this is where the crosshair is)
+        this.camera.lookAt(lookTarget);
+        
+        // Update rifle to point at the center of screen/crosshair (which is our look target)
+        if (this.rifle) {
+            // Reset the rifle's local rotation
+            this.rifle.rotation.set(0, 0, 0);
+            
+            // Calculate the direction vector from the player to the look target
+            const rifleDirection = lookTarget.clone().sub(this.playerState.position);
+            rifleDirection.normalize();
+            
+            // Position the rifle in the player's hand but pointed at the crosshair
+            // Convert the world direction to a local rotation for the rifle
+            const rifleRotation = new THREE.Euler(0, 0, 0, 'YXZ');
+            
+            // Calculate the angle between the player's forward direction and the rifle direction
+            const yAngle = Math.atan2(rifleDirection.x, rifleDirection.z);
+            
+            // Apply the calculated rotation
+            this.rifle.rotation.y = yAngle;
+            
+            // Pitch the rifle up/down to aim at the crosshair's height
+            const xzDistance = Math.sqrt(rifleDirection.x * rifleDirection.x + rifleDirection.z * rifleDirection.z);
+            const xAngle = -Math.atan2(rifleDirection.y, xzDistance);
+            this.rifle.rotation.x = xAngle;
+            
+            // Position the rifle in the player's right hand
+            this.rifle.position.set(0.3, 0.4, 0.3);
+        }
+    }
+    
+    animate() {
+        requestAnimationFrame(() => this.animate());
+        
+        try {
+            // Update player
+            this.updatePlayer();
+            
+            // Render scene
+            this.renderer.render(this.scene, this.camera);
+        } catch (animateError) {
+            console.error('Animation error:', animateError);
+            this.debug.innerHTML += `<br>Animation error: ${animateError.message}`;
+        }
     }
 }
 
